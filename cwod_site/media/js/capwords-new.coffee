spinner = null
$ = jQuery

###
jQuery.deparam
reverses jQuery's param() method, converting a querystring back to an object
###
$.deparam = (qs) ->
    params = {}
    return params unless qs
    pieces = qs.split /[&=]/
    $.each pieces, (idx, val) ->
        if idx % 2
            params[pieces[idx-1]] = val
    return params

###
jQuery.cleanedValue
decodes uri components and strips html tags
###
$.cleanedValue = (str) ->
    return '' unless str
    str = decodeURIComponent(str).replace /\+/g, ' '
    return $("<div>#{str}</div>").text().trim()

###
CapitolWords
main application class
###
class window.CapitolWords
    a: {}
    b: {}
    homepageDefaults:
        'terma':'Word or phrase'
        'termb': 'Word or phrase'
        'statea':''
        'stateb':''
        'partya':'All'
        'partyb': 'All'
        'start':'199601'
        'end':'201112'
    itemsToCompare: []
    legislatorData: []
    minMonth: undefined
    maxMonth: undefined
    smoothing: 0
    year_values: []
    states :
        "AL": "Alabama",            "AK": "Alaska",         "AZ": "Arizona",        "AR": "Arkansas",
        "CA": "California",         "CO": "Colorado",       "CT": "Connecticut",    "DE": "Delaware",
        "FL": "Florida",            "GA": "Georgia",        "HI": "Hawaii",         "ID": "Idaho",
        "IL": "Illinois",           "IN": "Indiana",        "IA": "Iowa",           "KS": "Kansas",
        "KY": "Kentucky",           "LA": "Louisiana",      "ME": "Maine",          "MD": "Maryland",
        "MA": "Massachusetts",      "MI": "Michigan",       "MN": "Minnesota",      "MS": "Mississippi",
        "MO": "Missouri",           "MT": "Montana",        "NE": "Nebraska",       "NV": "Nevada",
        "NH": "New Hampshire",      "NJ": "New Jersey",     "NM": "New Mexico",     "NY": "New York",
        "NC": "North Carolina",     "ND": "North Dakota",   "OH": "Ohio",           "OK": "Oklahoma",
        "OR": "Oregon",             "PA": "Pennsylvania",   "RI": "Rhode Island",   "SC": "South Carolina",
        "SD": "South Dakota",       "TN": "Tennessee",      "TX": "Texas",          "UT": "Utah",
        "VT": "Vermont",            "VA": "Virginia",       "WA": "Washington",     "WV": "West Virginia",
        "WI": "Wisconsin",          "WY": "Wyoming",        "DC": "District of Columbia",
        "AA": "Armed Forces Americas",                      "AE": "Armed Forces Europe",
        "AP": "Armed Forces Pacific",                       "AS": "American Samoa",
        "GU": "Guam",                                       "MP": "Northern Mariana Islands",
        "PR": "Puerto Rico",                                "VI": "Virgin Islands",

    addLegislatorToChart: (result, maxcount, div, callback) ->
        url = 'http://capitolwords.org/api/legislators.json'
        bioguide_id = result['legislator']
        pct = (result['count'] / maxcount) * 100
        cw = this
        $.ajax
            dataType: 'jsonp'
            url: url
            async: false
            data:
                'bioguide_id': bioguide_id
            success: (data) ->
                data = data['results']
                url = "/legislator/#{bioguide_id}-#{data['slug']}"
                cw.legislatorData.push({
                    url: url,
                    data: data,
                    result: result,
                    pct: pct,
                })

                callback()

    build_legend: ->
        termA = $('#terma').val()
        partyA = $('.partyA input:checked').eq(0).val()
        stateA = $('#stateA').val()

        legend = []

        legendA = termA
        if termA and termA != 'Word or phrase'
            if partyA and stateA
                legendA += " [#{partyA}-#{stateA}]"
            else if partyA
                legendA += " [#{partyA}]"
            else if stateA
                legendA += " [#{stateA}]"

            legend.push(legendA)

        termB = $('#termb').val()
        partyB = $('.partyB input:checked').eq(0).val()
        stateB = $('#stateB').val()

        legendB = termB
        if termB and termB != 'Word or phrase'
            if partyB and stateB
                legendB += " [#{partyB}-#{stateB}]"
            else if partyB
                legendB += " [#{partyB}]"
            else if stateB
                legendB += " [#{stateB}]"
            legend.push(legendB)
        legend


    build_legend_html: ->
        legend = this.build_legend()
        termA = legend[0] and legend[0].split(' [')[0] or "(no term)"
        partyA = $('.partyA input:checked').eq(0).parent().text().trim()
        if partyA == 'All'
            partyA = 'All Parties'
        stateA = $('#stateA')
        stateA = stateA.val() and this.states[stateA.val()] or "All states"
        termB = legend[1] and legend[1].split(' [')[0] or "(no term)"
        partyB = $('.partyB input:checked').eq(0).parent().text().trim()
        if partyB == 'All'
            partyB = 'All Parties'
        stateB = $('#stateB')
        stateB = stateB.val() and this.states[stateB.val()] or "All states"
        template = """
        <div class="key">
            Comparing
            <span class="wordOne">
                <span class="color"></span><a href"#"="" class="wordOne">"#{termA}"</a>
                <span class="filters">[#{stateA}, #{partyA}]</span>
            </span>
            and
            <span class="wordTwo">
                <span class="color"></span><a href"#"="" class="wordTwo">"#{termB}"</a>
                <span class="filters">[#{stateB}, #{partyB}]</span>
            </span>
        </div>
        """
        template

    buildPartyGraph: (minMonth, maxMonth) ->
        if minMonth and maxMonth
            func = (v) ->
                v['month'] >= minMonth and v['month'] <= maxMonth
        else
            func = ->
                true

        vals = [_(x[1]).select(func) for x in this.partyResults][0]
        labelPositions = this.buildXLabels vals[0]
        partyAPercentages = _(vals[0]).pluck 'percentage'
        partyBPercentages = _(vals[1]).pluck 'percentage'
        percentages = [partyAPercentages, partyBPercentages, ]
        parties = [x[0] for x in this.partyResults]

        colors = {'R': 'bb3110', 'D': '295e72', }

        imgUrl = this.showChart [partyAPercentages, partyBPercentages,], labelPositions[0], labelPositions[1], 575, 300, [colors[this.partyResults[0][0]], colors[this.partyResults[1][0]],], [this.partyResults[0][0], this.partyResults[1][0],]

        window.cwod_line_coords['party'] = []
        jQuery.getJSON (imgUrl + '&chof=json'), (data) ->
            copy_coords = (c) ->
                if c.name.match /^line/
                    window.cwod_line_coords['party'].push (jQuery.extend true, [], c.coords)

            copy_coords(csj) for csj in data.chartshape

        imgTag = "<img id=\"partyTermChart\" src=\"#{imgUrl}\"/>"
        jQuery('#partyTimeline').html imgTag
                
        (((jQuery '#partyTermChart').mouseenter (event) ->
           window.cwod_inchart = true).mouseleave (event) ->
              window.cwod_inchart = false).mousemove (event) ->
                 window.cwod_pagex = event.pageX
        

    buildXLabels: (values) ->
        years = _(_(values).pluck('month')).select((x) ->
            x.match /01$/)

        positions = [Math.round((($.inArray year, years) / years.length) * 100) for year in years]
        labels = _(years).map( (x) ->
            "1/#{x.slice(2,4)}"
        )
        [labels, positions]

    customizeChart: ->
        party = $('#partySelect').val()
        state = $('#stateSelect').val()
        url = 'http://capitolwords.org/api/chart/timeline.json'
        $.ajax
            dataType: 'jsonp'
            url: url
            data:
                'party': party
                'state': state
                'phrase': $('#term').val()
                'granularity': 'month'
                'percentages': 'true'
                'legend': 'false'
                'mincount': 0
            success: (data) ->
                results = data['results']
                imgUrl = results['url']
                imgTag = """<img src="#{imgUrl}"/>"""
                $('#customChart').attr 'src', imgUrl

    dateFromMonth: (month) ->
        datePieces = month.match(/(\d{4})(\d{2})/).slice(1,3)
        datePieces.push '01'
        datePieces.join '-'

    endDate: ->
        d = new Date()
        if this.year_values[1] then "#{this.year_values[1]}-12-31" else "#{d.getFullYear()}-12-31"

    getCookie: (name) ->
        if document.cookie and (document.cookie isnt '')
            cookies = _(document.cookie.split ';').map ((x) -> $.trim x)
            for cookie in cookies
                [cookieName, cookieContent] = cookie.split('=', 2)
                if cookieName is name
                    return decodeURIComponent cookieContent

    getCREntries: (term) ->
        url = 'http://capitolwords.org/api/text.json'
        cw = this
        data =
            'phrase': term
            'bioguide_id': "['' TO *]"
            'start_date': cw.start_date
            'end_date': cw.end_date
            'sort': 'date desc,score desc'
        $.ajax
            dataType: 'jsonp'
            url: url
            data: data
            success: (data) ->
                results = data['results']
                entries = []
                urls = []
                _(results).each (entry) ->
                    if entries.length >= 5
                        return
                    if entry['origin_url'] not in urls
                        urls.push entry['origin_url']
                        entries.push entry

                entries = cw.highlightEntries(entries, term)

                html = ""
                _(entries).each (entry) ->
                    html += """
                        <li>
                            <h5><a href="">#{cw.titleCase(entry['title'])}</a></h5>
                            <p>#{entry['speaker_first']} #{entry['speaker_last']}, #{entry['speaker_party']}-#{entry['speaker_state']}</p>
                            <p>#{entry.date}</p>
                            <p>#{entry.match}</p>
                        </li>
                    """
                $('#crEntries').html(html)

    getEmbedCode: (container) ->
        # Determine which graph is being shown.
        if $('#partyTimeline').is(':visible')
            imgSrc = $('#partyTimeline img').attr 'src'
        else
            imgSrc = $('#overallTimeline img').attr 'src'


        data =
            img_src: imgSrc
            url: window.location.href
            title: window.document.title.split(' | ')[0]
            chart_type: if $('#embedDark:checked').length == 1 then 'dark' else 'light'

        $.ajax
            type: 'POST'
            url: '/embed/'
            data: data
            success: (url) ->
                full_url = "http://capitolwords.org#{url}"
                script = """<script type="text/javascript" src="#{full_url}"></script>"""
                container.find('textarea').val script

        container.slideDown()

    getGraph: (term) ->
        data =
            'phrase': term
            'granularity': 'month'
            'percentages': 'true'
            'mincount': 0
            'legend': false

        url = 'http://capitolwords.org/api/chart/timeline.json'
        $.ajax
            dataType: 'jsonp'
            url: url
            data: data
            success: (data) ->
                results = data['results']
                imgUrl = results['url']
                overallImgTag = """<img src="#{imgUrl}" alt="Timeline of occurrences of #{term}"/>"""
                #customImgTag = """<img id="customChart" src="#{imgUrl}" alt="Custom timeline of occurrences of "#{term}"/>"""
                $('#overallTimeline').html overallImgTag
                #$('#customTimeline').append customImgTag

    getGraphData: (term) ->
        data = {
            'phrase': term,
            'granularity': 'month',
            'percentages': 'true',
            'mincount': 0,
        }

        url = 'http://capitolwords.org/api/dates.json'
        cw = this

        jQuery.ajax {
            dataType: 'jsonp',
            url: url,
            data: data,
            success: (data) ->
                results = data['results']
                cw.results = results
                counts = _(results).pluck 'count'
                percentages = _(results).pluck 'percentage'
                labelPositions = cw.buildXLabels results

                imgUrl = cw.showChart [percentages], labelPositions[0], labelPositions[1], 575, 300, ['E0B300',]

                window.cwod_counts['term'] = [ (jQuery.extend true, [], counts), ]
                window.cwod_results['term'] = [ (jQuery.extend true, [], results), ]
                window.cwod_line_coords['term'] = []

                jQuery.getJSON (imgUrl + '&chof=json'), (data) ->

                    copy_coords = (c) ->
                        if c.name is 'line0'
                            window.cwod_line_coords['term'].push (jQuery.extend true, [], c.coords)

                    copy_coords(csj) for csj in data.chartshape

                    overallImgTag = "<img id=\"termChart\" src=\"#{imgUrl}\" alt=\"Timeline of occurrences of #{term}\"/>"
                    jQuery('#overallTimeline').html overallImgTag

                    (((jQuery '#termChart').mouseenter (event) ->
                       window.cwod_inchart = true).mouseleave (event) ->
                          window.cwod_inchart = false).mousemove (event) ->
                             window.cwod_pagex = event.pageX

                if cw.minMonth and cw.maxMonth
                    cw.limit cw.minMonth, cw.maxMonth
        }

    getLegislatorPopularity: (term, div) ->
        url = 'http://capitolwords.org/api/phrases/legislator.json'
        cw = this
        $.ajax
            dataType: 'jsonp'
            url: url
            data:
                'phrase': term
                'sort': 'relative'
                'per_page': 10
                'start_date': cw.start_date
                'end_date': cw.end_date
            success: (data) ->
                results = data['results']
                maxcount = results[0]['count']
                listItems = []

                cw.legislatorData = []

                render = () ->
                    listItems = []
                    cw.legislatorData.sort( (a, b) ->
                        b['pct'] - a['pct']
                    )
                    done = []

                    _(cw.legislatorData).each (legislator) ->
                        if legislator.data.bioguide_id in done
                            return

                        done.push legislator.data.bioguide_id

                        html = """
                            <li>
                                <span class="tagValue" style="width:#{legislator['pct']}%">
                                    <span class="tagPercent">#{legislator['pct']}%</span>
                                    <span class="tagNumber"></span>
                                </span>
                                <span class="barChartTitle"><a href="#{legislator['url']}">
                                    #{legislator['data']['honorific']} #{legislator['data']['full_name']}, #{legislator['data']['party']}-#{legislator['data']['state']}
                                </a>
                                </span>
                                </li>
                        """
                        listItems.push html

                    div.html(listItems.join(''))

                renderWhenDone = _(results.length).after(render)

                cw.addLegislatorToChart result, maxcount, div, renderWhenDone for result in results

    getPartyGraph: (term) ->
        url = 'http://capitolwords.org/api/chart/timeline.json'
        cw = this
        $.ajax
            dataType: 'jsonp'
            url: url
            data:
                'phrase': term
                'granularity': 'month'
                'percentages': 'true'
                'mincount': 0
                'legend': true
                'split_by_party': true
                'start_date': cw.start_date
                'end_date': cw.end_date
            success: (data) ->
                results = data['results']
                imgUrl = results['url']
                imgTag = """<img src="#{imgUrl}" alt="Timeline of occurrences of #{term}"/>"""
                $('#partyTimeline').html imgTag
                

    getPartyGraphData: (term) ->
        data = {
            'phrase': term,
            'granularity': 'month',
            'percentages': true,
            'mincount': 0,
        }

        url = 'http://capitolwords.org/api/dates.json'
        cw = this

        partyData = []

        render = () ->
            chartData = []
            legendItems = []
            cw.partyResults = []
            _(partyData).each (partyResult) ->
                cw.partyResults.push partyResult

            cw.buildPartyGraph cw.minMonth, cw.maxMonth

        parties = ['R', 'D', ]
        renderWhenDone = _(parties.length).after(render)

        window.cwod_results['party'] = []
        window.cwod_counts['party'] = []
        _(parties).each (party) ->
            data = {
                'party': party,
                'phrase': term,
                'granularity': 'month',
                'percentages': true,
                'mincount': 0,
            }
            jQuery.ajax {
                dataType: 'jsonp',
                url: url,
                data: data,
                success: (data) ->
                    results = data['results']
                    partyData.push [party, results]
                    renderWhenDone()                                        
                    
                    window.cwod_results['party'].push results
                    window.cwod_counts['party'].push _(results).pluck 'count'
            }

    getPartyPieChart: (term, div, width, height, callback) ->
        width = '' if _(width).isUndefined()
        height = '' if _(width).isUndefined()
        url = 'http://capitolwords.org/api/chart/pie.json'
        cw = this
        $.ajax
            dataType: 'jsonp'
            url: url
            data:
                'phrase': term
                'entity_type': 'party'
                'width': width
                'height': height
                'start_date': cw.start_date
                'end_date': cw.end_date
            success: (data) ->
                results = data['results']
                imgUrl = results['url']
                div.find('.default').fadeOut 'slow', ->
                    div
                        .find('.realChart')
                        .attr('src', imgUrl)
                        .attr('alt', "Pie chart of occurrences of #{term} by party")
                        .fadeIn('slow', ->
                            if not _(callback).isUndefined()
                                callback term, div
                        )

    getStatePopularity: (term, div) ->
        url = 'http://capitolwords.org/api/phrases/state.json'
        cw = this
        $.ajax
            dataType: 'jsonp'
            url: url
            data:
                'phrase': term
                'sort': 'relative'
                'per_page': 10
                'start_date': cw.start_date
                'end_date': cw.end_date
            success: (data) ->
                div.html ''
                results = data['results']
                maxcount = results[0]['count']
                _(results).each (result) ->
                    abbrev = result['state']
                    state = abbrev
                    if cw.states.hasOwnProperty state
                        state = cw.states[state]
                    url = "/state/#{abbrev}"
                    pct = (result['count'] / maxcount) * 100
                    html = """
                        <li>
                            <span class="tagValue" style="width: #{pct}%;">
                                <span class="tagPercent">#{pct}%</span>
                                <span class="tagNumber"></span>
                            </span>
                            <span class="barChartTitle"><a href="#{url}">#{state}</a></span>
                        </li>
                    """
                    div.append html

    highlightEntries: (entries, term) ->
        entry_matches = []
        regexp = new RegExp(term, "ig")
        _(entries).each (entry) ->
            match = null
            _(entry['speaking']).each (graf) ->
                graf = graf.replace /\n/, ''
                versions_of_term = _(graf.match regexp).uniq()
                if not _(versions_of_term).isEmpty()
                    matcher = new RegExp '(' + versions_of_term.join('|') + ')'
                    match = graf.replace(matcher, (a, b) ->
                        "<em>#{b}</em>"
                    )
                    return
            entry['match'] = match
            entry_matches.push(entry)
        entry_matches

    legislatorSearch: (data) ->
        cw = this
        data =
            chamber: data['chamber'] or $('#chamber').val()
            party: data['party'] or $('#party').val()
            congress: data['congress'] or $('#congress').val()
            state: data['state'] or $('#state').val()
        $.ajax
            dataType: 'jsonp'
            url: 'http://capitolwords.org/api/legislators.json'
            data: data
            success: (data) ->
                cw.populateLegislatorList data['results']

    limit: (minMonth, maxMonth) ->
        if minMonth and maxMonth
            func = (v) ->
                v['month'] >= minMonth and v['month'] <= maxMonth
        else
            func = ->
                true

        if typeof termDetailTerm isnt 'undefined'
            vals = _(this.results).select func
            percentages = _(vals).pluck 'percentage'
            labelPositions = this.buildXLabels vals
            imgUrl = this.showChart [percentages], labelPositions[0], labelPositions[1], 575, 300, ['E0B300',]
            $('#termChart').attr('src', imgUrl)
            #$('#customChart').attr('src', imgUrl)

        else
            aVals = _(this.a['all']).select func
            bVals = _(this.b['all']).select func
            labelPositions = this.buildXLabels aVals
            labels = labelPositions[0]
            positions = labelPositions[1]
            this.showChart [_(aVals).pluck('percentage'), _(bVals).pluck('percentage')], labels, positions

    makeHomepageHistoryState: (slid) ->
        cw = this
        stateA = $('#stateA').val() or cw.homepageDefaults['statea']
        stateB = $('#stateB').val() or cw.homepageDefaults['stateb']
        partyA = $('.partyA input:checked').eq(0).val() or cw.homepageDefaults['partya']
        partyB = $('.partyB input:checked').eq(0).val() or cw.homepageDefaults['partyb']

        params =
            "terma": this.phraseA()
            "termb": this.phraseB()
            "statea": stateA
            "stateb": stateB
            "partya": partyA
            "partyb": partyB
            "start": this.minMonth or cw.homepageDefaults['start']
            "end": this.maxMonth or cw.homepageDefaults['end']

        hashParams = {}
        _.each params, (v, k) ->
            if v isnt cw.homepageDefaults[k] and v isnt undefined
                hashParams[k] = v

        hash = $.param(hashParams)
        History.pushState {'slid': slid}, '', "?#{hash}"

    phraseA: ->
        phraseA = $('#terma').val()
        if phraseA == 'Word or phrase' then '' else phraseA

    phraseB: ->
        phraseB = $('#termb').val()
        if phraseB == 'Word or phrase' then '' else phraseB

    populateLegislatorList: (legislators) ->
        buildTable = ->
            $('table#legislatorList tbody').empty()
            bioguides = []
            n=0
            _(legislators).each (legislator) ->
                if not _(bioguides).include legislator['bioguide_id']
                    bioguides.push legislator['bioguide_id']
                    #klass = if legislators.indexOf(legislator) % 2 == 0 then 'even' else 'odd'
                    klass = if n % 2 == 0 then 'even' else 'odd'
                    n++
                    tr = """
                        <tr class="#{klass}">
                            <td>
                                <a href="/legislator/#{legislator['bioguide_id']}-#{legislator['slug']}">
                                <img class="legislatorImage" alt="legislator photo" src="http://assets.sunlightfoundation.com/moc/40x50/#{legislator['bioguide_id']}.jpg"/>
                                </a>
                            </td>
                            <td><a href="/legislator/#{legislator['bioguide_id']}-#{legislator['slug']}">#{legislator['name']}</a></td>
                            <td>#{legislator['state']}</td>
                            <td>#{legislator['party']}</td>
                            <td>#{legislator['chamber']}</td>
                        </tr>
                    """
                    $('table#legislatorList tbody').append tr

            $('table#legislatorList tbody')
                .find('img').error ->
                    $(this).hide()
                .end()
                .imagesLoaded(->).fadeIn 'fast'

        $('table#legislatorList tbody').fadeOut 'fast', buildTable

    populateTermDetailPage: (term) ->

        # hacky, but necessary: the history stuff fires this twice otherwise, which pollutes the
        # count objects used for the annotations
        if window.term_has_been_populated
            return            
        window.term_has_been_populated = true

        window.cwod_inchart = false
        window.cwod_results = [] if window.cwod_results is undefined
        window.cwod_line_coords = [] if window.cwod_line_coords is undefined
        window.cwod_counts = [] if window.cwod_counts is undefined

        if _(this.results).isUndefined()
            this.getGraphData term

        this.getStatePopularity term, jQuery('#stateBarChart')

        this.getPartyPieChart term, jQuery('#partyPieChart')
        this.getLegislatorPopularity term, jQuery('#legislatorBarChart')

        if _(this.partyResults).isUndefined()
            this.getPartyGraphData term

        if this.start_date and this.end_date
            this.getCREntries term

        annotation_callback = () ->

            if (not window.cwod_inchart) or (not window.cwod_line_coords)
                jQuery('.annotation').hide()
                return                        

            selected = 'term'
            selected_chart = '#termChart'
            if (jQuery('#overallTimelineSelect').attr 'checked')!='checked'
                 selected = 'party'    
                 selected_chart = '#partyTermChart'

            series_i = 0
            while series_i<window.cwod_line_coords[selected].length                

                FUZZ_X = 5
                FUZZ_Y = 6
                datapoint_i = 0
                while ((window.cwod_line_coords[selected][series_i][datapoint_i]+FUZZ_X)<(window.cwod_pagex - (jQuery selected_chart).offset().left) and (datapoint_i<window.cwod_results[selected][series_i].length*2))
                    datapoint_i += 2

                if (datapoint_i/2) < window.cwod_results[selected][series_i].length    

                    MONTHS = ['January', 'February', 'March', 'April', 'May', 'June', 'July', 'August', 'September', 'October', 'November', 'December']
                    annotation_month = MONTHS[(parseInt (window.cwod_results[selected][series_i][datapoint_i/2].month.substr 4, 2), 10) - 1]
                    annotation_year = window.cwod_results[selected][series_i][datapoint_i/2].month.substr 0, 4
                    annotation_text = ('<span class="annotation-count">' + window.cwod_counts[selected][series_i][datapoint_i/2] + ' mention' + (if window.cwod_counts[selected][series_i][datapoint_i/2]!=1 then 's' else '') + '</span><br /><span class="annotation-date">in ' + annotation_month + ' ' + annotation_year + '</span>')
                    (jQuery '#annotation-'+selected+'-'+series_i+' .inner-annotation').html annotation_text

                    if not ((jQuery '#annotation-'+selected+'-'+series_i).hasClass 'flipped')
                        (jQuery '#annotation-'+selected+'-'+series_i).css {
                            left: jQuery(selected_chart).offset().left + window.cwod_line_coords[selected][series_i][datapoint_i] + FUZZ_X,
                            top: jQuery(selected_chart).offset().top + window.cwod_line_coords[selected][series_i][datapoint_i+1] + FUZZ_Y
                        }
                    else
                        (jQuery '#annotation-'+selected+'-'+series_i).css {
                            right: jQuery(window).width() - (jQuery(selected_chart).offset().left + window.cwod_line_coords[selected][series_i][datapoint_i] + FUZZ_X),
                            top: jQuery(selected_chart).offset().top + window.cwod_line_coords[selected][series_i][datapoint_i+1] + FUZZ_Y
                        }

                    jQuery('#annotation-'+selected+'-'+series_i).show()

                series_i += 1

        window.clearInterval window.cwod_interval
        window.cwod_interval = window.setInterval annotation_callback, 50

    readHomepageHistory: (nosubmit) ->
        cw = this
        param_id_map = {'terma': '#terma', 'termb': '#termb', 'statea': '#stateA', 'stateb': '#stateB', }
        state = History.getState()
        hash = state.hash.split('?')[1]
        params = $.deparam(hash)
        showAdvanced = _.without(_.intersection(params.keys, cw.homepageDefaults.keys), 'terma', 'termb', 'start', 'end').length

        if hash
            _(_.defaults(params, cw.homepageDefaults)).each (v, k) ->
                id = param_id_map[k]
                $("#{id}").val $.cleanedValue v

                if k == 'partya' and v
                    $("#partyA#{v}").attr('checked', true)
                else if k == 'partyb' and v
                    $("#partyB#{v}").attr('checked', true)
                else if k == 'start' and v isnt cw.homepageDefaults[k]
                    cw.minMonth = v
                else if k == 'end' and v isnt cw.homepageDefaults[k]
                    cw.maxMonth = v

            if showAdvanced
                $('ul.wordFilter').show()
                $('.advanced').addClass 'expanded'

            cw.minMonth = cw.minMonth or cw.homepageDefaults['start']
            cw.maxMonth = cw.maxMonth or cw.homepageDefaults['end']

            startYear = cw.minMonth.slice(0, 4)
            endYear = cw.maxMonth.slice(0, 4)
            $("#slider-range").slider("option", "values", [startYear, endYear])
            cw.limit cw.minMonth, cw.maxMonth

            if not nosubmit
                cw.submitHomepageCompareForm(true)

    readLegislatorHistory: ->
        hash = History.getState().hash.split('?')[1]
        data = {}
        if hash
            pieces = hash.split '&'
            chamber = party = congress = state = undefined
            _(pieces).each (piece) ->
                [k, v] = piece.split '='
                $("##{k}").val(v)
                data[k] = v

        this.legislatorSearch(data)

    readTermDetailPageHistory: ->
        if typeof History.getState().hash is 'undefined'
            return
        hash = History.getState().hash.split('?')[1]
        if not hash
            return
        pieces = [x.split '=' for x in hash.split '&'][0]
        for piece in pieces
            [k, v] = piece
            if k == 'start'
                this.minMonth = v
                this.start_date = this.dateFromMonth(this.minMonth)

            else if k == 'end'
                this.maxMonth = v
                this.end_date = this.dateFromMonth(this.maxMonth)

#            else if k == 'pt' and v == 'true'
#                $('#overallTimeline').hide(->
#                    $('#partyTimelineSelect').attr('checked', true)
#                    $('#partyTimeline').show()
#                )


        if this.minMonth or this.maxMonth
            startYear = this.minMonth.slice(0, 4)
            endYear = this.maxMonth.slice(0, 4)
            $("#slider-range").slider("option", "values", [startYear, endYear])

            this.limit this.minMonth, this.maxMonth

    sameOrigin: (url) ->
        host = document.location.host
        protocol = document.location.protocol
        sr_origin = "//#{host}"
        origin = protocol + sr_origin
        (url == origin || url.slice(0, origin.length + 1) == origin + '/') || (url == sr_origin || url.slice(0, sr_origin.length + 1) == sr_origin + '/') || !(/^(\/\/|http:|https:).*/.test(url))

    showChart: (data, x_labels, x_label_positions, width, height, colors, legend) ->

        width = width or 860
        height = height or 340

        chart = new GoogleChart width, height
        values = []
        maxValue = 0
        max = 0
        cw = this
        _(data).each (item) ->
            #values = cw.smooth(item, Number(cw.smoothing) || 1)
            values = item
            maxValue = Math.round(_(values).max()*1000)/10000
            if maxValue > max
                max = Math.round(maxValue*10000)/10000
            chart.add_data values

        chart.set_grid 0, 50, 2, 5
        chart.set_fill 'bg', 's', '00000000'
        if not colors
            colors = ['8E2844', 'A85B08', 'AF9703']
        if not legend
            legend = this.build_legend()
        chart.set_legend legend if not _(legend).isEmpty()
        chart.set_colors(colors.slice(0, legend.length))

        chart.set_axis_labels 'y', ['', "#{max}%"]

        if x_labels
            chart.set_axis_labels 'x', x_labels

        if x_label_positions
            chart.set_axis_positions 'x', x_label_positions

        if $('#chart img.realChart, #compareGraphic img.default')
            $('#chart img.realChart, #compareGraphic img.default').attr('src', chart.url()).fadeIn 100

        if spinner
            spinner.stop()

        chart.url()

    smooth: (list, degree) ->
        win = degree * 2 - 1
        weight = _.range(0, win).map( (x) -> 1.0 )
        weightGauss = []

        for i in _.range(0, win)
            i = i-degree+1
            frac = i/win
            gauss = 1 / Math.exp((4*(frac))*(4*(frac)))
            weightGauss.push gauss

        weight = _(weightGauss).zip(weight).map (x) ->
            x[0]*x[1]

        smoothed = _.range(0, (list.length+1)-win).map (x) ->
            0.0

        func = (memo, num) ->
            memo + num

        _(_.range(smoothed.length)).each (i) ->
            smoothed[i] = _(list.slice(i, i+win)).zip(weight).map (x) ->
                x[0]*x[1]
            .reduce(func, 0) / _(weight).reduce(func, 0)

    startDate: ->
        if this.year_values[0] then "#{this.year_values[0]}-01-01" else '1996-01-01'

    submitHomepageCompareForm: (skipState) ->
        cw = this
        opts =
            lines: 12
            length: 7
            width: 4
            radius: 10
            color: '#000'
            speed: 1
            trail: 100
            shadow: true

        target = document.getElementById 'compareGraphic'
        # stop the spinner first if it's already running
        spinner && spinner.stop && spinner.stop()
        spinner = new Spinner(opts).spin target

        url = 'http://capitolwords.org/api/dates.json'
        #phraseA = $('#terma').val()
        #phraseA = if phraseA == 'Word or phrase' then '' else phraseA

        #phraseB = $('#termb').val()
        #phraseB = if phraseB == 'Word or phrase' then '' else phraseB

        querya = $.ajax
            dataType: 'jsonp'
            url: url
            data:
                phrase: cw.phraseA()
                state: $('#stateA').val() or ''
                party: $('.partyA input:checked').eq(0).val()
                granularity: 'month'
                percentages: true
                mincount: 0
            success: (data) ->
                aResults = data['results']
                cw.a['all'] = aResults
                cw.a['counts'] = _(aResults).pluck 'count'
                cw.a['percentages'] = _(aResults).pluck 'percentage'

        queryb = $.ajax
            dataType: 'jsonp'
            url : url
            data:
                phrase: cw.phraseB()
                state: $('#stateB').val() or ''
                party: $('.partyB input:checked').eq(0).val()
                granularity: 'month'
                percentages: true
                mincount: 0
            success: (data) ->
                bResults = data['results']
                cw.b['all'] = bResults
                cw.b['counts'] = _(bResults).pluck 'count'
                cw.b['percentages'] = _(bResults).pluck 'percentage'

        $.when(querya, queryb)
            .done ->
                if cw.minMonth or cw.maxMonth
                    cw.limit cw.minMonth, cw.maxMonth
                else
                    labelPositions = cw.buildXLabels cw.a['all']
                    labels = labelPositions[0]
                    positions = labelPositions[1]
                    cw.showChart [cw.a['percentages'], cw.b['percentages']], labels, positions
            .then ->
                if spinner
                    spinner.stop()

                $('#compareGraphic div.key').eq(0).replaceWith(cw.build_legend_html())

        if not skipState
            this.makeHomepageHistoryState(true)

    titleCase: (s) ->
        s.replace(/\w\S*/g, (txt) ->
            txt.charAt(0).toUpperCase() + txt.substr(1).toLowerCase()
        )

    trimGraph: ->
        if this.year_values.length == 2 then true else false

###
Create a global CW instance within this closure
###
cw = new window.CapitolWords
History = window.History

###
Add csrf token to ajax POSTs
###
$(document).ajaxSend (event, xhr, settings) ->
    # Adapted from https://docs.djangoproject.com/en/dev/ref/contrib/csrf/
    if (settings.type is 'POST') and cw.sameOrigin(settings.url)
        xhr.setRequestHeader "X-CSRFToken", cw.getCookie('csrftoken')

###
Handle special routes
###
History.Adapter.bind window, 'statechange', ->
<<<<<<< HEAD
=======
    
    History.log('state changed')
>>>>>>> 66f6faec

    if window.location.pathname.match /^\/legislator\/?$/
        cw.readLegislatorHistory()
    
    else if window.location.pathname.match /^term\/[.+]\/?/
        cw.readTermDetailPageHistory()
        cw.populateTermDetailPage termDetailTerm

    else if window.location.pathname.match /^\/?$/
        cw.readHomepageHistory()

# force statechange on initial load
$(window).trigger 'statechange'

###
DomReady Handler
###
$(document).ready ->
    if typeof termDetailTerm isnt 'undefined'
        cw.readTermDetailPageHistory()
        cw.populateTermDetailPage termDetailTerm
        #$('#partyTimelineSelect, #overallTimelineSelect').bind('change', (x) ->
        #    cw.makeHomepageHistoryState()
        #)


    $('img').error ->
        $(this).hide()


    $('.ngramMenu span').bind 'click', (x) ->
        classToShow = $(this).attr 'class'
        $('.ngramMenu span').removeAttr('id')
        $(this).attr('id', 'selected')
        $('.barChart:visible').eq(0).hide 0, ->
            $("ol##{classToShow}").show(0)

    $('#timelineToggle input').bind 'click', ->
        selectedId = $('input[name=toggle]:checked', '#timelineToggle').attr 'id'
        timelines = [
            ['party', $('#partyTimeline')],
            ['overall', $('#overallTimeline')],
            #['custom', $('#customTimeline')],
        ]
        selected = {
            'overallTimelineSelect': 'overall',
            'partyTimelineSelect': 'party',
            #'customTimelineSelect': 'custom',
        }[selectedId]

        _(timelines).each (timeline) ->
            name = timeline[0]
            obj = timeline[1]
            if name == selected
                obj.show()
            else
                obj.hide()

    $('#partySelect, #stateSelect').change ->
        cw.customizeChart()

    $('.compareSubmit').bind 'click', ->
        cw.submitHomepageCompareForm()

    $('#termSelect input').bind 'keyup', (e) ->
        if e.keyCode == 13 then cw.submitHomepageCompareForm()

    $('#termSelect input').bind 'focus', ->
        if $(this).val() == 'Word or phrase' then $(this).val ''

    $('#termSelect input').bind 'blur', ->
        if $(this).val() == '' then $(this).val 'Word or phrase'

    $('#searchFilterButton').bind 'click', ->
        pieces = []
        $('#searchFilter select').each (select) ->
            id = $(this).attr 'id'
            val = $(this).val()
            pieces.push "#{id}=#{val}"
        hash = pieces.join '&'
        History.pushState {}, '', "/legislator?#{hash}"
        cw.legislatorSearch({})

    $('#signUp').find('input[type=text]').bind 'focus', ->
        el = $(this)
        try
          el.parent().find('label[for=' + el.attr('id') + ']').eq(0).addClass('hidden')
    .bind 'blur', ->
        el = $(this)
        if !el.val()
          try
            el.parent().find('label[for=' + el.attr('id') + ']').eq(0).removeClass('hidden')

    if not _($('#slider-range')).isEmpty()
        d = new Date()

        if cw.minMonth and cw.maxMonth
            startYear = cw.minMonth.slice(0, 4)
            endYear = cw.maxMonth.slice(0, 4)
        else
            startYear = 1996
            endYear = d.getFullYear()

        $('#slider-range').slider
            range: true
            min: 1996
            max: d.getFullYear()
            values: [startYear, endYear]
            slide: (event, ui) ->
                $('#years').val "#{ui.values[0]}-#{ui.values[1]}"
            stop: (event, ui) ->
                cw.minMonth = "#{ui.values[0]}01"
                cw.maxMonth = "#{ui.values[1]}12"
                if not _(_(cw.a).keys()).isEmpty() or not _(_(cw.b).keys()).isEmpty()
                    cw.limit cw.minMonth, cw.maxMonth
                else if typeof termDetailTerm isnt 'undefined' # For slider on term detail page
                    cw.limit cw.minMonth, cw.maxMonth
                    cw.buildPartyGraph cw.minMonth, cw.maxMonth
                    cw.start_date = cw.dateFromMonth(cw.minMonth)
                    cw.end_date = cw.dateFromMonth(cw.maxMonth)
                    cw.populateTermDetailPage termDetailTerm
                cw.makeHomepageHistoryState(true)

    $('.advanced').bind 'click', ->
        t = $(this)
        $('ul.wordFilter').slideToggle '', ->
            if $(this).is ':visible' then t.addClass 'expanded' else t.removeClass 'expanded'

    $('#embed span').bind 'click', ->
        t = $('.embedContainer')
        if t.is ':visible'
            t.slideUp()
        else
            cw.getEmbedCode t

    $('#customizeEmbed input').change ->
        cw.getEmbedCode $('.embedContainer')

    # reset images, bind ajax calls to do the same
    (area = $('#rtColumn')) && area.length && area.imagesLoaded ->
<|MERGE_RESOLUTION|>--- conflicted
+++ resolved
@@ -180,12 +180,12 @@
 
         imgTag = "<img id=\"partyTermChart\" src=\"#{imgUrl}\"/>"
         jQuery('#partyTimeline').html imgTag
-                
+
         (((jQuery '#partyTermChart').mouseenter (event) ->
            window.cwod_inchart = true).mouseleave (event) ->
               window.cwod_inchart = false).mousemove (event) ->
                  window.cwod_pagex = event.pageX
-        
+
 
     buildXLabels: (values) ->
         years = _(_(values).pluck('month')).select((x) ->
@@ -439,7 +439,7 @@
                 imgUrl = results['url']
                 imgTag = """<img src="#{imgUrl}" alt="Timeline of occurrences of #{term}"/>"""
                 $('#partyTimeline').html imgTag
-                
+
 
     getPartyGraphData: (term) ->
         data = {
@@ -483,8 +483,8 @@
                 success: (data) ->
                     results = data['results']
                     partyData.push [party, results]
-                    renderWhenDone()                                        
-                    
+                    renderWhenDone()
+
                     window.cwod_results['party'].push results
                     window.cwod_counts['party'].push _(results).pluck 'count'
             }
@@ -679,7 +679,7 @@
         # hacky, but necessary: the history stuff fires this twice otherwise, which pollutes the
         # count objects used for the annotations
         if window.term_has_been_populated
-            return            
+            return
         window.term_has_been_populated = true
 
         window.cwod_inchart = false
@@ -705,16 +705,16 @@
 
             if (not window.cwod_inchart) or (not window.cwod_line_coords)
                 jQuery('.annotation').hide()
-                return                        
+                return
 
             selected = 'term'
             selected_chart = '#termChart'
             if (jQuery('#overallTimelineSelect').attr 'checked')!='checked'
-                 selected = 'party'    
+                 selected = 'party'
                  selected_chart = '#partyTermChart'
 
             series_i = 0
-            while series_i<window.cwod_line_coords[selected].length                
+            while series_i<window.cwod_line_coords[selected].length
 
                 FUZZ_X = 5
                 FUZZ_Y = 6
@@ -722,7 +722,7 @@
                 while ((window.cwod_line_coords[selected][series_i][datapoint_i]+FUZZ_X)<(window.cwod_pagex - (jQuery selected_chart).offset().left) and (datapoint_i<window.cwod_results[selected][series_i].length*2))
                     datapoint_i += 2
 
-                if (datapoint_i/2) < window.cwod_results[selected][series_i].length    
+                if (datapoint_i/2) < window.cwod_results[selected][series_i].length
 
                     MONTHS = ['January', 'February', 'March', 'April', 'May', 'June', 'July', 'August', 'September', 'October', 'November', 'December']
                     annotation_month = MONTHS[(parseInt (window.cwod_results[selected][series_i][datapoint_i/2].month.substr 4, 2), 10) - 1]
@@ -1007,15 +1007,9 @@
 Handle special routes
 ###
 History.Adapter.bind window, 'statechange', ->
-<<<<<<< HEAD
-=======
-    
-    History.log('state changed')
->>>>>>> 66f6faec
-
     if window.location.pathname.match /^\/legislator\/?$/
         cw.readLegislatorHistory()
-    
+
     else if window.location.pathname.match /^term\/[.+]\/?/
         cw.readTermDetailPageHistory()
         cw.populateTermDetailPage termDetailTerm
