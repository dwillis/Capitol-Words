--- conflicted
+++ resolved
@@ -180,22 +180,13 @@
 
         imgTag = "<img id=\"partyTermChart\" src=\"#{imgUrl}\"/>"
         jQuery('#partyTimeline').html imgTag
-<<<<<<< HEAD
-                
+
         ((((jQuery '#partyTermChart').mouseenter (event) ->
            window.cwod_inchart = true).mouseleave (event) ->
               window.cwod_inchart = false).mousemove (event) ->
                  window.cwod_pagex = event.pageX).click (event) ->
                      window.cw.handleChartClick event
-        
-=======
-
-        (((jQuery '#partyTermChart').mouseenter (event) ->
-           window.cwod_inchart = true).mouseleave (event) ->
-              window.cwod_inchart = false).mousemove (event) ->
-                 window.cwod_pagex = event.pageX
-
->>>>>>> d418e418
+
 
     buildXLabels: (values) ->
         years = _(_(values).pluck('month')).select((x) ->
@@ -747,24 +738,12 @@
                 jQuery('.annotation').hide()
                 return
 
-<<<<<<< HEAD
             [selected, selected_chart] = window.cw.findSelectedChart()
-=======
-            selected = 'term'
-            selected_chart = '#termChart'
-            if (jQuery('#overallTimelineSelect').attr 'checked')!='checked'
-                 selected = 'party'
-                 selected_chart = '#partyTermChart'
-
-            series_i = 0
-            while series_i<window.cwod_line_coords[selected].length
->>>>>>> d418e418
 
             show_annotation = (dp) ->
                 FUZZ_X = 5
                 FUZZ_Y = 6
 
-<<<<<<< HEAD
                 dp_series_i = dp[0]
                 dp_result = dp[1]
                 dp_x = dp[2]
@@ -786,26 +765,6 @@
                         right: jQuery(window).width() - (jQuery(selected_chart).offset().left + dp_x + FUZZ_X),
                         top: jQuery(selected_chart).offset().top + dp_y + FUZZ_Y
                     }
-=======
-                if (datapoint_i/2) < window.cwod_results[selected][series_i].length
-
-                    MONTHS = ['January', 'February', 'March', 'April', 'May', 'June', 'July', 'August', 'September', 'October', 'November', 'December']
-                    annotation_month = MONTHS[(parseInt (window.cwod_results[selected][series_i][datapoint_i/2].month.substr 4, 2), 10) - 1]
-                    annotation_year = window.cwod_results[selected][series_i][datapoint_i/2].month.substr 0, 4
-                    annotation_text = ('<span class="annotation-count">' + window.cwod_counts[selected][series_i][datapoint_i/2] + ' mention' + (if window.cwod_counts[selected][series_i][datapoint_i/2]!=1 then 's' else '') + '</span><br /><span class="annotation-date">in ' + annotation_month + ' ' + annotation_year + '</span>')
-                    (jQuery '#annotation-'+selected+'-'+series_i+' .inner-annotation').html annotation_text
-
-                    if not ((jQuery '#annotation-'+selected+'-'+series_i).hasClass 'flipped')
-                        (jQuery '#annotation-'+selected+'-'+series_i).css {
-                            left: jQuery(selected_chart).offset().left + window.cwod_line_coords[selected][series_i][datapoint_i] + FUZZ_X,
-                            top: jQuery(selected_chart).offset().top + window.cwod_line_coords[selected][series_i][datapoint_i+1] + FUZZ_Y
-                        }
-                    else
-                        (jQuery '#annotation-'+selected+'-'+series_i).css {
-                            right: jQuery(window).width() - (jQuery(selected_chart).offset().left + window.cwod_line_coords[selected][series_i][datapoint_i] + FUZZ_X),
-                            top: jQuery(selected_chart).offset().top + window.cwod_line_coords[selected][series_i][datapoint_i+1] + FUZZ_Y
-                        }
->>>>>>> d418e418
 
                 jQuery('#annotation-'+selected+'-'+dp_series_i).show()
 
