spinner = null

class window.CapitolWords

    states : {
            "WA": "Washington", "VA": "Virginia", "DE": "Delaware",
            "DC": "District of Columbia", "WI": "Wisconsin", "WV": "West Virginia",
            "HI": "Hawaii", "CO": "Colorado", "FL": "Florida", "WY": "Wyoming",
            "NH": "New Hampshire", "NJ": "New Jersey", "NM": "New Mexico", "TX": "Texas",
            "LA": "Louisiana", "NC": "North Carolina", "ND": "North Dakota", "NE": "Nebraska",
            "TN": "Tennessee", "NY": "New York", "PA": "Pennsylvania", "CA": "California",
            "NV": "Nevada", "AA": "Armed Forces Americas", "PR": "Puerto Rico", "GU": "Guam",
            "AE": "Armed Forces Europe", "VI": "Virgin Islands", "AK": "Alaska", "AL": "Alabama",
            "AP": "Armed Forces Pacific", "AS": "American Samoa", "AR": "Arkansas", "VT": "Vermont",
            "IL": "Illinois", "GA": "Georgia", "IN": "Indiana", "IA": "Iowa", "OK": "Oklahoma",
            "AZ": "Arizona", "ID": "Idaho", "CT": "Connecticut", "ME": "Maine", "MD": "Maryland",
            "MA": "Massachusetts", "OH": "Ohio", "UT": "Utah", "MO": "Missouri", "MN": "Minnesota",
            "MI": "Michigan", "RI": "Rhode Island", "KS": "Kansas", "MT": "Montana",
            "MP": "Northern Mariana Islands", "MS": "Mississippi", "SC": "South Carolina",
            "KY": "Kentucky", "OR": "Oregon", "SD": "South Dakota"
        }

    customizeChart: ->
        party = jQuery('#partySelect').val()
        state = jQuery('#stateSelect').val()
        url = 'http://capitolwords.org/api/chart/timeline.json'
        jQuery.ajax {
            dataType: 'jsonp',
            url: url,
            data: {
                'party': party,
                'state': state,
                'phrase': jQuery('#term').val(),
                'granularity': 'month',
                'percentages': 'true',
                'legend': 'false',
                'mincount': 0,
            },
            success: (data) ->
                results = data['results']
                imgUrl = results['url']
                imgTag = "<img src=\"#{imgUrl}\"/>"
                jQuery('#customChart').attr 'src', imgUrl
        }

    dateFromMonth: (month) ->
        datePieces = month.match(/(\d{4})(\d{2})/).slice(1,3)
        datePieces.push '01'
        datePieces.join '-'

    getGraphData: (term) ->
        data = {
            'phrase': term,
            'granularity': 'month',
            'percentages': 'true',
            'mincount': 0,
        }

        url = 'http://capitolwords.org/api/dates.json'
        cw = this

        jQuery.ajax {
            dataType: 'jsonp',
            url: url,
            data: data,
            success: (data) ->
                results = data['results']
                cw.results = results
                window.cwod_results = results
                counts = _(results).pluck 'count'
                percentages = _(results).pluck 'percentage'
                labelPositions = cw.buildXLabels results

                imgUrl = cw.showChart [percentages], labelPositions[0], labelPositions[1], 575, 300, ['E0B300',]
                window.cwod_counts = jQuery.extend true, [], counts

                jQuery.getJSON (imgUrl + '&chof=json'), (data) ->

                    copy_coords = (c) ->
                        if c.name is 'line0'
                            window.cwod_line_coords = jQuery.extend true, [], c.coords

                    copy_coords(csj) for csj in data.chartshape

                    annotation_callback = () ->
                        if not (window.cwod_inchart and (jQuery('#partyTimelineSelect').attr 'checked')!='checked')
                            jQuery('#annotation').hide()
                        else
                            jQuery('#annotation').show()
                            FUZZ_X = 5
                            FUZZ_Y = 6
                            i = 0
                            while ((window.cwod_line_coords[i]+FUZZ_X)<(window.cwod_pagex - (jQuery '#termChart').offset().left) and (i<window.cwod_results.length*2))
                                i += 2

                            if (i/2) < window.cwod_results.length
                                MONTHS = ['January', 'February', 'March', 'April', 'May', 'June', 'July', 'August', 'September', 'October', 'November', 'December']
                                annotation_month = MONTHS[(parseInt (window.cwod_results[i/2].month.substr 4, 2), 10) - 1]
                                annotation_year = window.cwod_results[i/2].month.substr 0, 4
                                annotation_text = ('<span class="annotation-count">' + window.cwod_counts[i/2] + ' mention' + (if window.cwod_counts[i/2]!=1 then 's' else '') + '</span><br /><span class="annotation-date">in ' + annotation_month + ' ' + annotation_year + '</span>')
                                (jQuery '#inner-annotation').html annotation_text
                                (jQuery '#annotation').css {
                                    left: jQuery('#termChart').offset().left + window.cwod_line_coords[i] + FUZZ_X,
                                    top: jQuery('#termChart').offset().top + window.cwod_line_coords[i+1] + FUZZ_Y
                                }
                                true

                    window.clearInterval window.cwod_interval
                    window.cwod_interval = window.setInterval annotation_callback, 50

                    overallImgTag = "<img id=\"termChart\" src=\"#{imgUrl}\" alt=\"Timeline of occurrences of #{term}\"/>"
                    jQuery('#overallTimeline').html overallImgTag

                    (((jQuery '#termChart').mouseenter (event) ->
                       window.cwod_inchart = true).mouseleave (event) ->
                          window.cwod_inchart = false).mousemove (event) ->
                             window.cwod_pagex = event.pageX

                if cw.minMonth and cw.maxMonth
                    cw.limit cw.minMonth, cw.maxMonth
        }


    getGraph: (term) ->
        data = {
            'phrase': term,
            'granularity': 'month',
            'percentages': 'true',
            'mincount': 0,
            'legend': false,
        }

        url = 'http://capitolwords.org/api/chart/timeline.json'
        jQuery.ajax {
            dataType: 'jsonp',
            url: url,
            data: data,
            success: (data) ->
                results = data['results']
                imgUrl = results['url']
                overallImgTag = "<img src=\"#{imgUrl}\" alt=\"Timeline of occurrences of #{term}\"/>"
                #customImgTag = "<img id=\"customChart\" src=\"#{imgUrl}\" alt=\"Custom timeline of occurrences of \"#{term}\"/>"
                jQuery('#overallTimeline').html overallImgTag
                #jQuery('#customTimeline').append customImgTag
        }


    buildPartyGraph: (minMonth, maxMonth) ->
        if minMonth and maxMonth
            func = (v) ->
                v['month'] >= minMonth and v['month'] <= maxMonth
        else
            func = ->
                true

        vals = [_(x[1]).select(func) for x in this.partyResults][0]
        labelPositions = this.buildXLabels vals[0]
        partyAPercentages = _(vals[0]).pluck 'percentage'
        partyBPercentages = _(vals[1]).pluck 'percentage'
        percentages = [partyAPercentages, partyBPercentages, ]
        parties = [x[0] for x in this.partyResults]

        colors = {'R': 'bb3110', 'D': '295e72', }

        imgUrl = this.showChart [partyAPercentages, partyBPercentages,], labelPositions[0], labelPositions[1], 575, 300, [colors[this.partyResults[0][0]], colors[this.partyResults[1][0]],], [this.partyResults[0][0], this.partyResults[1][0],]
        imgTag = "<img id=\"partyTermChart\" src=\"#{imgUrl}\"/>"
        jQuery('#partyTimeline').html imgTag


    getPartyGraphData: (term) ->
        data = {
            'phrase': term,
            'granularity': 'month',
            'percentages': true,
            'mincount': 0,
        }

        url = 'http://capitolwords.org/api/dates.json'
        cw = this

        partyData = []

        render = () ->
            chartData = []
            legendItems = []
            cw.partyResults = []
            _(partyData).each (partyResult) ->
                cw.partyResults.push partyResult

            cw.buildPartyGraph cw.minMonth, cw.maxMonth

        parties = ['R', 'D', ]
        renderWhenDone = _(parties.length).after(render)

        _(parties).each (party) ->
            data = {
                'party': party,
                'phrase': term,
                'granularity': 'month',
                'percentages': true,
                'mincount': 0,
            }
            jQuery.ajax {
                dataType: 'jsonp',
                url: url,
                data: data,
                success: (data) ->
                    results = data['results']
                    partyData.push [party, results]
                    renderWhenDone()
            }


    getPartyGraph: (term) ->
        url = 'http://capitolwords.org/api/chart/timeline.json'
        cw = this
        jQuery.ajax {
            dataType: 'jsonp',
            url: url,
            data: {
                'phrase': term,
                'granularity': 'month',
                'percentages': 'true',
                'mincount': 0,
                'legend': true,
                'split_by_party': true,
                'start_date': cw.start_date,
                'end_date': cw.end_date,
            },
            success: (data) ->
                results = data['results']
                imgUrl = results['url']
                imgTag = "<img src=\"#{imgUrl}\" alt=\"Timeline of occurrences of #{term}\"/>"
                jQuery('#partyTimeline').html imgTag
        }

    titleCase: (s) ->
        s.replace(/\w\S*/g, (txt) ->
            txt.charAt(0).toUpperCase() + txt.substr(1).toLowerCase()
        )

    highlightEntries: (entries, term) ->
        entry_matches = []
        regexp = new RegExp(term, "ig")
        _(entries).each (entry) ->
            match = null
            _(entry['speaking']).each (graf) ->
                graf = graf.replace /\n/, ''
                versions_of_term = _(graf.match regexp).uniq()
                if not _(versions_of_term).isEmpty()
                    matcher = new RegExp '(' + versions_of_term.join('|') + ')'
                    match = graf.replace(matcher, (a, b) ->
                        "<em>#{b}</em>"
                    )
                    return
            entry['match'] = match
            entry_matches.push(entry)
        entry_matches


    getCREntries: (term) ->
        url = 'http://capitolwords.org/api/text.json'
        cw = this
        data = {
            'phrase': term,
            'bioguide_id': "['' TO *]",
            'start_date': cw.start_date,
            'end_date': cw.end_date,
            'sort': 'date desc,score desc',
        }
        jQuery.ajax {
            dataType: 'jsonp',
            url: url,
            data: data,
            success: (data) ->
                results = data['results']
                entries = []
                urls = []
                _(results).each (entry) ->
                    if entries.length >= 5
                        return
                    if entry['origin_url'] not in urls
                        urls.push entry['origin_url']
                        entries.push entry

                entries = cw.highlightEntries(entries, term)

                html = ""
                _(entries).each (entry) ->
                    html += """
                        <li>
                            <h5><a href="">#{cw.titleCase(entry['title'])}</a></h5>
                            <p>#{entry['speaker_first']} #{entry['speaker_last']}, #{entry['speaker_party']}-#{entry['speaker_state']}</p>
                            <p>#{entry.date}</p>
                            <p>#{entry.match}</p>
                        </li>
                    """
                jQuery('#crEntries').html(html)
        }

    getPartyPieChart: (term, div, width, height, callback) ->
        width = '' if _(width).isUndefined()
        height = '' if _(width).isUndefined()
        url = 'http://capitolwords.org/api/chart/pie.json'
        cw = this
        jQuery.ajax {
            dataType: 'jsonp',
            url: url,
            data: {
                'phrase': term,
                'entity_type': 'party',
                'width': width,
                'height': height,
                'start_date': cw.start_date,
                'end_date': cw.end_date,
            },
            success: (data) ->
                results = data['results']
                imgUrl = results['url']
                div.find('.default').fadeOut 'slow', ->
                    div
                        .find('.realChart')
                        .attr('src', imgUrl)
                        .attr('alt', "Pie chart of occurrences of #{term} by party")
                        .fadeIn('slow', ->
                            if not _(callback).isUndefined()
                                callback term, div
                        )
        }


    legislatorData: []


    addLegislatorToChart: (result, maxcount, div, callback) ->
        url = 'http://capitolwords.org/api/legislators.json'
        bioguide_id = result['legislator']
        pct = (result['count'] / maxcount) * 100
        cw = this
        jQuery.ajax {
            dataType: 'jsonp',
            url: url,
            async: false,
            data: {
                'bioguide_id': bioguide_id,
            },
            success: (data) ->
                data = data['results']
                url = "/legislator/#{bioguide_id}-#{data['slug']}"
                cw.legislatorData.push({
                    url: url,
                    data: data,
                    result: result,
                    pct: pct,
                })

                callback()

        }


    getLegislatorPopularity: (term, div) ->
        url = 'http://capitolwords.org/api/phrases/legislator.json'
        cw = this
        jQuery.ajax {
            dataType: 'jsonp',
            url: url,
            data: {
                'phrase': term,
                'sort': 'relative',
                'per_page': 10,
                'start_date': cw.start_date,
                'end_date': cw.end_date,
            },
            success: (data) ->
                results = data['results']
                maxcount = results[0]['count']
                listItems = []

                cw.legislatorData = []

                render = () ->
                    listItems = []
                    cw.legislatorData.sort( (a, b) ->
                        b['pct'] - a['pct']
                    )
                    done = []

                    _(cw.legislatorData).each (legislator) ->
                        if legislator.data.bioguide_id in done
                            return

                        done.push legislator.data.bioguide_id

                        html = """
                            <li>
                                <span class="tagValue" style="width:#{legislator['pct']}%">
                                    <span class="tagPercent">#{legislator['pct']}%</span>
                                    <span class="tagNumber"></span>
                                </span>
                                <span class="barChartTitle"><a href="#{legislator['url']}">
                                    #{legislator['data']['honorific']} #{legislator['data']['full_name']}, #{legislator['data']['party']}-#{legislator['data']['state']}
                                </a>
                                </span>
                                </li>
                        """
                        listItems.push html

                    div.html(listItems.join(''))

                renderWhenDone = _(results.length).after(render)

                cw.addLegislatorToChart result, maxcount, div, renderWhenDone for result in results
        }

    getStatePopularity: (term, div) ->
        url = 'http://capitolwords.org/api/phrases/state.json'
        cw = this
        jQuery.ajax {
            dataType: 'jsonp',
            url: url,
            data: {
                'phrase': term,
                'sort': 'relative',
                'per_page': 10,
                'start_date': cw.start_date,
                'end_date': cw.end_date,
            },
            success: (data) ->
                div.html ''
                results = data['results']
                maxcount = results[0]['count']
                _(results).each (result) ->
                    abbrev = result['state']
                    state = abbrev
                    if cw.states.hasOwnProperty state
                        state = cw.states[state]
                    url = "/state/#{abbrev}"
                    pct = (result['count'] / maxcount) * 100
                    html = """
                        <li>
                            <span class="tagValue" style="width: #{pct}%;">
                                <span class="tagPercent">#{pct}%</span>
                                <span class="tagNumber"></span>
                            </span>
                            <span class="barChartTitle"><a href="#{url}">#{state}</a></span>
                        </li>
                    """
                    div.append html
        }

    populateTermDetailPage: (term) ->

        if _(this.results).isUndefined()
            this.getGraphData term

        this.getStatePopularity term, jQuery('#stateBarChart')
        this.getPartyPieChart term, jQuery('#partyPieChart')
        this.getLegislatorPopularity term, jQuery('#legislatorBarChart')

        if _(this.partyResults).isUndefined()
            this.getPartyGraphData term

        if this.start_date and this.end_date
            this.getCREntries term



    populateLegislatorList: (legislators) ->
        buildTable = ->
            jQuery('table#legislatorList tbody').empty()
            bioguides = []
            n=0
            _(legislators).each (legislator) ->
                if not _(bioguides).include legislator['bioguide_id']
                    bioguides.push legislator['bioguide_id']
                    #klass = if legislators.indexOf(legislator) % 2 == 0 then 'even' else 'odd'
                    klass = if n % 2 == 0 then 'even' else 'odd'
                    n++
                    tr = """
                        <tr class="#{klass}">
                            <td>
                                <a href="/legislator/#{legislator['bioguide_id']}-#{legislator['slug']}">
                                <img class="legislatorImage" alt="legislator photo" src="http://assets.sunlightfoundation.com/moc/40x50/#{legislator['bioguide_id']}.jpg"/>
                                </a>
                            </td>
                            <td><a href="/legislator/#{legislator['bioguide_id']}-#{legislator['slug']}">#{legislator['name']}</a></td>
                            <td>#{legislator['state']}</td>
                            <td>#{legislator['party']}</td>
                            <td>#{legislator['chamber']}</td>
                        </tr>
                    """
                    jQuery('table#legislatorList tbody').append tr

            jQuery('table#legislatorList tbody').fadeIn('fast', ->
                jQuery('img').error( ->
                    jQuery(this).hide()
                )
            )

        jQuery('table#legislatorList tbody').fadeOut 'fast', buildTable

    itemsToCompare: []
    a: {}
    b: {}
    minMonth: undefined
    maxMonth: undefined

    limit: (minMonth, maxMonth) ->
        if minMonth and maxMonth
            func = (v) ->
                v['month'] >= minMonth and v['month'] <= maxMonth
        else
            func = ->
                true

        if typeof termDetailTerm isnt 'undefined'
            vals = _(this.results).select func
            percentages = _(vals).pluck 'percentage'
            labelPositions = this.buildXLabels vals
            imgUrl = this.showChart [percentages], labelPositions[0], labelPositions[1], 575, 300, ['E0B300',]
            jQuery('#termChart').attr('src', imgUrl)
            #jQuery('#customChart').attr('src', imgUrl)

        else
            aVals = _(this.a['all']).select func
            bVals = _(this.b['all']).select func
            labelPositions = this.buildXLabels aVals
            labels = labelPositions[0]
            positions = labelPositions[1]
            this.showChart [_(aVals).pluck('percentage'), _(bVals).pluck('percentage')], labels, positions


    buildXLabels: (values) ->
        years = _(_(values).pluck('month')).select((x) ->
            x.match /01$/)

        positions = [Math.round(((jQuery.inArray year, years) / years.length) * 100) for year in years]
        labels = _(years).map( (x) ->
            "1/#{x.slice(2,4)}"
        )
        [labels, positions]

    submitHomepageCompareForm: (skipState) ->
        cw = this
        opts = {
            lines: 12,
            length: 7,
            width: 4,
            radius: 10,
            color: '#000',
            speed: 1,
            trail: 100,
            shadow: true,
        }
        target = document.getElementById 'compareGraphic'
        spinner = new Spinner(opts).spin target

        url = 'http://capitolwords.org/api/dates.json'
        #phraseA = jQuery('#terma').val()
        #phraseA = if phraseA == 'Word or phrase' then '' else phraseA

        #phraseB = jQuery('#termb').val()
        #phraseB = if phraseB == 'Word or phrase' then '' else phraseB

        jQuery.ajax {
            dataType: 'jsonp',
            url: url,
            data: {
                phrase: cw.phraseA(),
                state: jQuery('#stateA').val() or '',
                party: jQuery(jQuery('.partyA input:checked')[0]).val(),
                granularity: 'month',
                percentages: true,
                mincount: 0,
            },
            success: (data) ->
                aResults = data['results']
                cw.a['all'] = aResults
                cw.a['counts'] = _(aResults).pluck 'count'
                cw.a['percentages'] = _(aResults).pluck 'percentage'


                jQuery.ajax {
                    dataType: 'jsonp',
                    url : url,
                    data: {
                        phrase: cw.phraseB(),
                        state: jQuery('#stateB').val() or '',
                        party: jQuery(jQuery('.partyB input:checked')[0]).val(),
                        granularity: 'month',
                        percentages: true,
                        mincount: 0,
                    },
                    success: (data) ->
                        bResults = data['results']
                        cw.b['all'] = bResults
                        cw.b['counts'] = _(bResults).pluck 'count'
                        cw.b['percentages'] = _(bResults).pluck 'percentage'

                        if cw.minMonth or cw.maxMonth
                            cw.limit cw.minMonth, cw.maxMonth

                        else
                            labelPositions = cw.buildXLabels cw.a['all']
                            labels = labelPositions[0]
                            positions = labelPositions[1]
                            cw.showChart [cw.a['percentages'], cw.b['percentages']], labels, positions

                }
                if spinner
                    spinner.stop()
            ,
            complete: ->
                jQuery('#compareGraphic div.key').eq(0).replaceWith(cw.build_legend_html())
        }

        if not skipState
            this.makeHomepageHistoryState(true)


    phraseA: ->
        phraseA = jQuery('#terma').val()
        if phraseA == 'Word or phrase' then '' else phraseA


    phraseB: ->
        phraseB = jQuery('#termb').val()
        if phraseB == 'Word or phrase' then '' else phraseB


    smoothing: 0


    build_legend_html: ->
        legend = this.build_legend()
        termA = legend[0] and legend[0].split(' [')[0] or "(no term)"
        partyA = jQuery('.partyA input:checked').eq(0).parent().text().trim()
        if partyA == 'All'
            partyA = 'All Parties'
        stateA = jQuery('#stateA')
        stateA = stateA.val() and this.states[stateA.val()] or "All states"
        termB = legend[1] and legend[1].split(' [')[0] or "(no term)"
        partyB = jQuery('.partyB input:checked').eq(0).parent().text().trim()
        if partyB == 'All'
            partyB = 'All Parties'
        stateB = jQuery('#stateB')
        stateB = stateB.val() and this.states[stateB.val()] or "All states"
        template = """
        <div class="key">
            Comparing
            <span class="wordOne">
                <span class="color"></span><a href"#"="" class="wordOne">"#{termA}"</a>
                <span class="filters">[#{stateA}, #{partyA}]</span>
            </span>
            and
            <span class="wordTwo">
                <span class="color"></span><a href"#"="" class="wordTwo">"#{termB}"</a>
                <span class="filters">[#{stateB}, #{partyB}]</span>
            </span>
        </div>
        """


    build_legend: ->
        termA = jQuery('#terma').val()
        partyA = jQuery('.partyA input:checked').eq(0).val()
        stateA = jQuery('#stateA').val()

        legend = []

        legendA = termA
        if termA and termA != 'Word or phrase'
            if partyA and stateA
                legendA += " [#{partyA}-#{stateA}]"
            else if partyA
                legendA += " [#{partyA}]"
            else if stateA
                legendA += " [#{stateA}]"

            legend.push(legendA)

        termB = jQuery('#termb').val()
        partyB = jQuery('.partyB input:checked').eq(0).val()
        stateB = jQuery('#stateB').val()

        legendB = termB
        if termB and termB != 'Word or phrase'
            if partyB and stateB
                legendB += " [#{partyB}-#{stateB}]"
            else if partyB
                legendB += " [#{partyB}]"
            else if stateB
                legendB += " [#{stateB}]"

            legend.push(legendB)

        legend


    showChart: (data, x_labels, x_label_positions, width, height, colors, legend) ->

        width = width or 860
        height = height or 340

        chart = new GoogleChart width, height
        values = []
        maxValue = 0
        max = 0
        cw = this
        _(data).each (item) ->
            #values = cw.smooth(item, Number(cw.smoothing) || 1)
            values = item
            maxValue = Math.round(_(values).max()*1000)/10000
            if maxValue > max
                max = Math.round(maxValue*10000)/10000
            chart.add_data values

        chart.set_grid 0, 50, 2, 5
        chart.set_fill 'bg', 's', '00000000'
        if not colors
            colors = ['8E2844', 'A85B08', 'AF9703']
        if not legend
            legend = this.build_legend()
        chart.set_legend legend if not _(legend).isEmpty()
        chart.set_colors(colors.slice(0, legend.length))

        chart.set_axis_labels 'y', ['', "#{max}%"]

        if x_labels
            chart.set_axis_labels 'x', x_labels

        if x_label_positions
            chart.set_axis_positions 'x', x_label_positions

        if jQuery('#chart img.realChart, #compareGraphic img.default')
            jQuery('#chart img.realChart, #compareGraphic img.default').attr('src', chart.url()).fadeIn 100

        if spinner
            spinner.stop()

        chart.url()


    legislatorSearch: (data) ->
        cw = this
        data = {
            chamber: data['chamber'] or jQuery('#chamber').val(),
            party: data['party'] or jQuery('#party').val(),
            congress: data['congress'] or jQuery('#congress').val(),
            state: data['state'] or jQuery('#state').val(),
        }
        jQuery.ajax {
            dataType: 'jsonp',
            url: 'http://capitolwords.org/api/legislators.json',
            data: data,
            success: (data) ->
                cw.populateLegislatorList data['results']
        }


    readTermDetailPageHistory: ->
        if typeof History.getState().hash is 'undefined'
            return
        hash = History.getState().hash.split('?')[1]
        if not hash
            return
        pieces = [x.split '=' for x in hash.split '&'][0]
        for piece in pieces
            [k, v] = piece
            if k == 'start'
                this.minMonth = v
                this.start_date = this.dateFromMonth(this.minMonth)

            else if k == 'end'
                this.maxMonth = v
                this.end_date = this.dateFromMonth(this.maxMonth)

#            else if k == 'pt' and v == 'true'
#                jQuery('#overallTimeline').hide(->
#                    jQuery('#partyTimelineSelect').attr('checked', true)
#                    jQuery('#partyTimeline').show()
#                )


        if this.minMonth or this.maxMonth
            startYear = this.minMonth.slice(0, 4)
            endYear = this.maxMonth.slice(0, 4)
            jQuery("#slider-range").slider("option", "values", [startYear, endYear])

            this.limit this.minMonth, this.maxMonth


    readHomepageHistory: (nosubmit) ->
        mapping = {'terma': '#terma', 'termb': '#termb', 'statea': '#stateA', 'stateb': '#stateB', }
        hash = History.getState().hash.split('?')[1]
        data = {}
        showAdvanced = false
        cw = this

        if hash
            pieces = hash.split '&'
            _(pieces).each (piece) ->
                [k, v] = piece.split '='
                id = mapping[k]
                jQuery("#{id}").val(v)

                if k in ['partya', 'partyb', 'statea', 'stateb']
                    showAdvanced = true

                if k == 'partya' and v
                    jQuery("#partyA#{v}").attr('checked', true)

                else if k == 'partyb' and v
                    jQuery("#partyB#{v}").attr('checked', true)

                else if k == 'start' and v
                    cw.minMonth = v

                else if k == 'end' and v
                    cw.maxMonth = v

            if showAdvanced
                jQuery('ul.wordFilter').show()
                jQuery('.advanced').addClass 'expanded'

            if this.minMonth or this.maxMonth
                startYear = this.minMonth.slice(0, 4)
                endYear = this.maxMonth.slice(0, 4)
                jQuery("#slider-range").slider("option", "values", [startYear, endYear])
                this.limit this.minMonth, this.maxMonth

            if not nosubmit
                this.submitHomepageCompareForm(true)


    makeHomepageHistoryState: (slid) ->
        stateA = jQuery('#stateA').val() or ''
        stateB = jQuery('#stateB').val() or ''
        partyA = jQuery(jQuery('.partyA input:checked')[0]).val()
        partyB = jQuery(jQuery('.partyB input:checked')[0]).val()

        pieces = [
            ["terma", this.phraseA(),]
            ["termb", this.phraseB(),]
            ["statea", stateA,]
            ["stateb", stateB,]
            ["partya", partyA,]
            ["partyb", partyB,]
            ["start", this.minMonth,],
            ["end", this.maxMonth,],
            #["pt", jQuery('#partyTimeline:visible').length == 0,],
        ]
        pieces = _(pieces).select( (item) ->
            return item[1]
        ).map( (item) ->
            return "#{item[0]}=#{item[1]}"
        )

        hash = pieces.join '&'
        History.pushState {'slid': slid}, '', "?#{hash}"

    readLegislatorHistory: ->
        hash = History.getState().hash.split('?')[1]
        data = {}
        if hash
            pieces = hash.split '&'
            chamber = party = congress = state = undefined
            _(pieces).each (piece) ->
                [k, v] = piece.split '='
                jQuery("##{k}").val(v)
                data[k] = v

        this.legislatorSearch(data)

    year_values: []

    startDate: ->
        if this.year_values[0] then "#{this.year_values[0]}-01-01" else '1996-01-01'

    endDate: ->
        d = new Date()
        if this.year_values[1] then "#{this.year_values[1]}-12-31" else "#{d.getFullYear()}-12-31"

    trimGraph: ->
        if this.year_values.length == 2 then true else false

    smooth: (list, degree) ->
        win = degree * 2 - 1
        weight = _.range(0, win).map( (x) -> 1.0 )
        weightGauss = []

        for i in _.range(0, win)
            i = i-degree+1
            frac = i/win
            gauss = 1 / Math.exp((4*(frac))*(4*(frac)))
            weightGauss.push gauss

        weight = _(weightGauss).zip(weight).map( (x) ->
            x[0]*x[1]
        )
        smoothed = _.range(0, (list.length+1)-win).map( (x) ->
            0.0
        )

        func = (memo, num) ->
            memo + num

        _(_.range(smoothed.length)).each (i) ->
            smoothed[i] = _(list.slice(i, i+win)).zip(weight).map( (x) ->
                x[0]*x[1]
            ).reduce(func, 0) / _(weight).reduce(func, 0)


    getEmbedCode: (container) ->
        # Determine which graph is being shown.
        if jQuery('#partyTimeline').is(':visible')
            imgSrc = jQuery('#partyTimeline img').attr 'src'
        else
            imgSrc = jQuery('#overallTimeline img').attr 'src'


        data = {
            img_src: imgSrc,
            url: window.location.href,
            title: window.document.title.split(' | ')[0],
            chart_type: if jQuery('#embedDark:checked').length == 1 then 'dark' else 'light',
        }

        jQuery.ajax {
            type: 'POST',
            url: '/embed/',
            data: data,
            success: (url) ->
                full_url = "http://capitolwords.org#{url}"
                script = """<script type="text/javascript" src="#{full_url}"></script>"""
                container.find('textarea').val script
        }

        container.slideDown()

    getCookie: (name) ->
        if document.cookie and (document.cookie isnt '')
            cookies = _(document.cookie.split ';').map ((x) -> jQuery.trim x)
            for cookie in cookies
                [cookieName, cookieContent] = cookie.split('=', 2)
                if cookieName is name
                    return decodeURIComponent cookieContent

    sameOrigin: (url) ->
        host = document.location.host
        protocol = document.location.protocol
        sr_origin = "//#{host}"
        origin = protocol + sr_origin
        (url == origin || url.slice(0, origin.length + 1) == origin + '/') || (url == sr_origin || url.slice(0, sr_origin.length + 1) == sr_origin + '/') || !(/^(\/\/|http:|https:).*/.test(url))


jQuery(document).ajaxSend (event, xhr, settings) ->
        cw = new window.CapitolWords
        # Adapted from https://docs.djangoproject.com/en/dev/ref/contrib/csrf/
        if (settings.type is 'POST') and cw.sameOrigin(settings.url)
            xhr.setRequestHeader "X-CSRFToken", cw.getCookie('csrftoken')


<<<<<<< HEAD
(jQuery 'img').live 'error', ->
    (jQuery this).hide()


=======
>>>>>>> 1afb825f
jQuery(document).ready ->

    cw = new window.CapitolWords

    if typeof termDetailTerm isnt 'undefined'
        cw.readTermDetailPageHistory()
        cw.populateTermDetailPage termDetailTerm
        #jQuery('#partyTimelineSelect, #overallTimelineSelect').bind('change', (x) ->
        #    cw.makeHomepageHistoryState()
        #)
        History.Adapter.bind(window, 'statechange', ->
            cw.readTermDetailPageHistory()
            cw.populateTermDetailPage termDetailTerm
        )

    jQuery('img').error ->
        jQuery(this).hide()


    jQuery('.ngramMenu span').bind('click', (x) ->
        classToShow = jQuery(this).attr 'class'
        jQuery('.ngramMenu span').removeAttr('id')
        jQuery(this).attr('id', 'selected')
        jQuery(jQuery('.barChart:visible')[0]).hide(0, ->
            jQuery("ol##{classToShow}").show(0)
        )
    )

    jQuery('#timelineToggle input').bind('click', ->
        selectedId = jQuery('input[name=toggle]:checked', '#timelineToggle').attr 'id'
        timelines = [
            ['party', jQuery('#partyTimeline')],
            ['overall', jQuery('#overallTimeline')],
            #['custom', jQuery('#customTimeline')],
        ]
        selected = {
            'overallTimelineSelect': 'overall',
            'partyTimelineSelect': 'party',
            #'customTimelineSelect': 'custom',
        }[selectedId]

        _(timelines).each (timeline) ->
            name = timeline[0]
            obj = timeline[1]
            if name == selected
                obj.show()
            else
                obj.hide()
    )

    jQuery('#partySelect, #stateSelect').change( ->
        cw.customizeChart()
    )

    jQuery('.compareSubmit').bind('click', ->
        cw.submitHomepageCompareForm()
    )

    jQuery('#termSelect input').bind('keyup', (e) ->
        if e.keyCode == 13 then cw.submitHomepageCompareForm()
    )

    jQuery('#termSelect input').bind('focus', ->
        if jQuery(this).val() == 'Word or phrase' then jQuery(this).val ''
    )

    jQuery('#termSelect input').bind('blur', ->
        if jQuery(this).val() == '' then jQuery(this).val 'Word or phrase'
    )

    jQuery('#searchFilterButton').bind('click', ->
        pieces = []
        jQuery('#searchFilter select').each (select) ->
            id = jQuery(this).attr 'id'
            val = jQuery(this).val()
            pieces.push "#{id}=#{val}"
        hash = pieces.join '&'
        History.pushState {}, '', "/legislator?#{hash}"
        cw.legislatorSearch({})
    )

    jQuery('#signUp').find('input[type=text]').bind('focus', ->
        el = jQuery(this)
        try
          el.parent().find('label[for=' + el.attr('id') + ']').eq(0).addClass('hidden')
    ).bind('blur', ->
        el = jQuery(this)
        if !el.val()
          try
            el.parent().find('label[for=' + el.attr('id') + ']').eq(0).removeClass('hidden')
    )

    if window.location.pathname.match /^\/legislator\/?$/
        cw.readLegislatorHistory()
        History.Adapter.bind(window, 'statechange', ->
            cw.readLegislatorHistory()
        )

    if window.location.pathname.match /^\/?$/
        cw.readHomepageHistory()
        History.Adapter.bind(window, 'statechange', ->
            if History.getState()['data']['slid'] isnt true
                cw.readHomepageHistory()
        )


    if not _(jQuery('#slider-range')).isEmpty()
        d = new Date()

        if cw.minMonth and cw.maxMonth
            startYear = cw.minMonth.slice(0, 4)
            endYear = cw.maxMonth.slice(0, 4)
        else
            startYear = 1996
            endYear = d.getFullYear()

        jQuery('#slider-range').slider {
            range: true,
            min: 1996,
            max: d.getFullYear(),
            values: [startYear, endYear],
            slide: (event, ui) ->
                jQuery('#years').val "#{ui.values[0]}-#{ui.values[1]}"
            stop: (event, ui) ->
                cw.minMonth = "#{ui.values[0]}01"
                cw.maxMonth = "#{ui.values[1]}12"
                if not _(_(cw.a).keys()).isEmpty() or not _(_(cw.b).keys()).isEmpty()
                    cw.limit cw.minMonth, cw.maxMonth
                else if typeof termDetailTerm isnt 'undefined' # For slider on term detail page
                    cw.limit cw.minMonth, cw.maxMonth
                    cw.buildPartyGraph cw.minMonth, cw.maxMonth
                    cw.start_date = cw.dateFromMonth(cw.minMonth)
                    cw.end_date = cw.dateFromMonth(cw.maxMonth)
                    cw.populateTermDetailPage termDetailTerm
                cw.makeHomepageHistoryState(true)
        }

    jQuery('.advanced').bind('click', ->
        t = jQuery(this)
        jQuery('ul.wordFilter').slideToggle('', ->
            if jQuery(this).is ':visible' then t.addClass 'expanded' else t.removeClass 'expanded'
        )
    )

    jQuery('#embed span').bind('click', ->
        t = jQuery('.embedContainer')
        if t.is ':visible'
            t.slideUp()
        else
            cw.getEmbedCode t
    )


    jQuery('#customizeEmbed input').change( () ->
        cw.getEmbedCode jQuery('.embedContainer')
    )

    jQuery.imagesLoaded (images) ->
        # do nothing

    Emphasis.init()<|MERGE_RESOLUTION|>--- conflicted
+++ resolved
@@ -962,13 +962,6 @@
             xhr.setRequestHeader "X-CSRFToken", cw.getCookie('csrftoken')
 
 
-<<<<<<< HEAD
-(jQuery 'img').live 'error', ->
-    (jQuery this).hide()
-
-
-=======
->>>>>>> 1afb825f
 jQuery(document).ready ->
 
     cw = new window.CapitolWords
