--- conflicted
+++ resolved
@@ -293,7 +293,6 @@
             match = graf.replace(matcher, function(a, b) {
               return "<em>" + b + "</em>";
             });
-            return;
           }
         });
         entry['match'] = match;
@@ -670,10 +669,7 @@
       var legend, partyA, partyB, stateA, stateB, template, termA, termB;
       legend = this.build_legend();
       termA = legend[0] && legend[0].split(' [')[0] || "(no term)";
-<<<<<<< HEAD
-=======
       termA = jQuery('<div>' + termA + '</div>').text();
->>>>>>> 494e7ee2
       partyA = jQuery('.partyA input:checked').eq(0).parent().text().trim();
       if (partyA === 'All') {
         partyA = 'All Parties';
@@ -681,10 +677,7 @@
       stateA = jQuery('#stateA');
       stateA = stateA.val() && this.states[stateA.val()] || "All states";
       termB = legend[1] && legend[1].split(' [')[0] || "(no term)";
-<<<<<<< HEAD
-=======
       termB = jQuery('<div>' + termB + '</div>').text();
->>>>>>> 494e7ee2
       partyB = jQuery('.partyB input:checked').eq(0).parent().text().trim();
       if (partyB === 'All') {
         partyB = 'All Parties';
