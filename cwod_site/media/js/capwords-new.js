--- conflicted
+++ resolved
@@ -1,9 +1,5 @@
 (function() {
-<<<<<<< HEAD
-  var spinner;
-=======
   var $, History, cw, spinner;
->>>>>>> eb3e7ed4
   var __indexOf = Array.prototype.indexOf || function(item) {
     for (var i = 0, l = this.length; i < l; i++) {
       if (this[i] === item) return i;
@@ -11,10 +7,6 @@
     return -1;
   };
   spinner = null;
-<<<<<<< HEAD
-  window.CapitolWords = (function() {
-    function CapitolWords() {}
-=======
   $ = jQuery;
   /*
   jQuery.deparam
@@ -69,80 +61,242 @@
     CapitolWords.prototype.maxMonth = void 0;
     CapitolWords.prototype.smoothing = 0;
     CapitolWords.prototype.year_values = [];
->>>>>>> eb3e7ed4
     CapitolWords.prototype.states = {
-      "WA": "Washington",
-      "VA": "Virginia",
+      "AL": "Alabama",
+      "AK": "Alaska",
+      "AZ": "Arizona",
+      "AR": "Arkansas",
+      "CA": "California",
+      "CO": "Colorado",
+      "CT": "Connecticut",
       "DE": "Delaware",
-      "DC": "District of Columbia",
-      "WI": "Wisconsin",
-      "WV": "West Virginia",
+      "FL": "Florida",
+      "GA": "Georgia",
       "HI": "Hawaii",
-      "CO": "Colorado",
-      "FL": "Florida",
-      "WY": "Wyoming",
+      "ID": "Idaho",
+      "IL": "Illinois",
+      "IN": "Indiana",
+      "IA": "Iowa",
+      "KS": "Kansas",
+      "KY": "Kentucky",
+      "LA": "Louisiana",
+      "ME": "Maine",
+      "MD": "Maryland",
+      "MA": "Massachusetts",
+      "MI": "Michigan",
+      "MN": "Minnesota",
+      "MS": "Mississippi",
+      "MO": "Missouri",
+      "MT": "Montana",
+      "NE": "Nebraska",
+      "NV": "Nevada",
       "NH": "New Hampshire",
       "NJ": "New Jersey",
       "NM": "New Mexico",
-      "TX": "Texas",
-      "LA": "Louisiana",
+      "NY": "New York",
       "NC": "North Carolina",
       "ND": "North Dakota",
-      "NE": "Nebraska",
+      "OH": "Ohio",
+      "OK": "Oklahoma",
+      "OR": "Oregon",
+      "PA": "Pennsylvania",
+      "RI": "Rhode Island",
+      "SC": "South Carolina",
+      "SD": "South Dakota",
       "TN": "Tennessee",
-      "NY": "New York",
-      "PA": "Pennsylvania",
-      "CA": "California",
-      "NV": "Nevada",
+      "TX": "Texas",
+      "UT": "Utah",
+      "VT": "Vermont",
+      "VA": "Virginia",
+      "WA": "Washington",
+      "WV": "West Virginia",
+      "WI": "Wisconsin",
+      "WY": "Wyoming",
+      "DC": "District of Columbia",
       "AA": "Armed Forces Americas",
-      "PR": "Puerto Rico",
-      "GU": "Guam",
       "AE": "Armed Forces Europe",
-      "VI": "Virgin Islands",
-      "AK": "Alaska",
-      "AL": "Alabama",
       "AP": "Armed Forces Pacific",
       "AS": "American Samoa",
-      "AR": "Arkansas",
-      "VT": "Vermont",
-      "IL": "Illinois",
-      "GA": "Georgia",
-      "IN": "Indiana",
-      "IA": "Iowa",
-      "OK": "Oklahoma",
-      "AZ": "Arizona",
-      "ID": "Idaho",
-      "CT": "Connecticut",
-      "ME": "Maine",
-      "MD": "Maryland",
-      "MA": "Massachusetts",
-      "OH": "Ohio",
-      "UT": "Utah",
-      "MO": "Missouri",
-      "MN": "Minnesota",
-      "MI": "Michigan",
-      "RI": "Rhode Island",
-      "KS": "Kansas",
-      "MT": "Montana",
+      "GU": "Guam",
       "MP": "Northern Mariana Islands",
-      "MS": "Mississippi",
-      "SC": "South Carolina",
-      "KY": "Kentucky",
-      "OR": "Oregon",
-      "SD": "South Dakota"
+      "PR": "Puerto Rico",
+      "VI": "Virgin Islands"
+    };
+    CapitolWords.prototype.addLegislatorToChart = function(result, maxcount, div, callback) {
+      var bioguide_id, cw, pct, url;
+      url = 'http://capitolwords.org/api/legislators.json';
+      bioguide_id = result['legislator'];
+      pct = (result['count'] / maxcount) * 100;
+      cw = this;
+      return $.ajax({
+        dataType: 'jsonp',
+        url: url,
+        async: false,
+        data: {
+          'bioguide_id': bioguide_id
+        },
+        success: function(data) {
+          data = data['results'];
+          url = "/legislator/" + bioguide_id + "-" + data['slug'];
+          cw.legislatorData.push({
+            url: url,
+            data: data,
+            result: result,
+            pct: pct
+          });
+          return callback();
+        }
+      });
+    };
+    CapitolWords.prototype.build_legend = function() {
+      var legend, legendA, legendB, partyA, partyB, stateA, stateB, termA, termB;
+      termA = $('#terma').val();
+      partyA = $('.partyA input:checked').eq(0).val();
+      stateA = $('#stateA').val();
+      legend = [];
+      legendA = termA;
+      if (termA && termA !== 'Word or phrase') {
+        if (partyA && stateA) {
+          legendA += " [" + partyA + "-" + stateA + "]";
+        } else if (partyA) {
+          legendA += " [" + partyA + "]";
+        } else if (stateA) {
+          legendA += " [" + stateA + "]";
+        }
+        legend.push(legendA);
+      }
+      termB = $('#termb').val();
+      partyB = $('.partyB input:checked').eq(0).val();
+      stateB = $('#stateB').val();
+      legendB = termB;
+      if (termB && termB !== 'Word or phrase') {
+        if (partyB && stateB) {
+          legendB += " [" + partyB + "-" + stateB + "]";
+        } else if (partyB) {
+          legendB += " [" + partyB + "]";
+        } else if (stateB) {
+          legendB += " [" + stateB + "]";
+        }
+        legend.push(legendB);
+      }
+      return legend;
+    };
+    CapitolWords.prototype.build_legend_html = function() {
+      var legend, partyA, partyB, stateA, stateB, template, termA, termB;
+      legend = this.build_legend();
+      termA = legend[0] && legend[0].split(' [')[0] || "(no term)";
+      partyA = $('.partyA input:checked').eq(0).parent().text().trim();
+      if (partyA === 'All') {
+        partyA = 'All Parties';
+      }
+      stateA = $('#stateA');
+      stateA = stateA.val() && this.states[stateA.val()] || "All states";
+      termB = legend[1] && legend[1].split(' [')[0] || "(no term)";
+      partyB = $('.partyB input:checked').eq(0).parent().text().trim();
+      if (partyB === 'All') {
+        partyB = 'All Parties';
+      }
+      stateB = $('#stateB');
+      stateB = stateB.val() && this.states[stateB.val()] || "All states";
+      template = "<div class=\"key\">\n    Comparing\n    <span class=\"wordOne\">\n        <span class=\"color\"></span><a href\"#\"=\"\" class=\"wordOne\">\"" + termA + "\"</a>\n        <span class=\"filters\">[" + stateA + ", " + partyA + "]</span>\n    </span>\n    and\n    <span class=\"wordTwo\">\n        <span class=\"color\"></span><a href\"#\"=\"\" class=\"wordTwo\">\"" + termB + "\"</a>\n        <span class=\"filters\">[" + stateB + ", " + partyB + "]</span>\n    </span>\n</div>";
+      return template;
+    };
+    CapitolWords.prototype.buildPartyGraph = function(minMonth, maxMonth) {
+      var colors, func, imgTag, imgUrl, labelPositions, parties, partyAPercentages, partyBPercentages, percentages, vals, x;
+      if (minMonth && maxMonth) {
+        func = function(v) {
+          return v['month'] >= minMonth && v['month'] <= maxMonth;
+        };
+      } else {
+        func = function() {
+          return true;
+        };
+      }
+      vals = [
+        (function() {
+          var _i, _len, _ref, _results;
+          _ref = this.partyResults;
+          _results = [];
+          for (_i = 0, _len = _ref.length; _i < _len; _i++) {
+            x = _ref[_i];
+            _results.push(_(x[1]).select(func));
+          }
+          return _results;
+        }).call(this)
+      ][0];
+      labelPositions = this.buildXLabels(vals[0]);
+      partyAPercentages = _(vals[0]).pluck('percentage');
+      partyBPercentages = _(vals[1]).pluck('percentage');
+      percentages = [partyAPercentages, partyBPercentages];
+      parties = [
+        (function() {
+          var _i, _len, _ref, _results;
+          _ref = this.partyResults;
+          _results = [];
+          for (_i = 0, _len = _ref.length; _i < _len; _i++) {
+            x = _ref[_i];
+            _results.push(x[0]);
+          }
+          return _results;
+        }).call(this)
+      ];
+      colors = {
+        'R': 'bb3110',
+        'D': '295e72'
+      };
+      imgUrl = this.showChart([partyAPercentages, partyBPercentages], labelPositions[0], labelPositions[1], 575, 300, [colors[this.partyResults[0][0]], colors[this.partyResults[1][0]]], [this.partyResults[0][0], this.partyResults[1][0]]);
+      window.cwod_line_coords['party'] = [];
+      jQuery.getJSON(imgUrl + '&chof=json', function(data) {
+        var copy_coords, csj, _i, _len, _ref, _results;
+        copy_coords = function(c) {
+          if (c.name.match(/^line/)) {
+            return window.cwod_line_coords['party'].push(jQuery.extend(true, [], c.coords));
+          }
+        };
+        _ref = data.chartshape;
+        _results = [];
+        for (_i = 0, _len = _ref.length; _i < _len; _i++) {
+          csj = _ref[_i];
+          _results.push(copy_coords(csj));
+        }
+        return _results;
+      });
+      imgTag = "<img id=\"partyTermChart\" src=\"" + imgUrl + "\"/>";
+      return jQuery('#partyTimeline').html(imgTag);
+    };
+    CapitolWords.prototype.buildXLabels = function(values) {
+      var labels, positions, year, years;
+      years = _(_(values).pluck('month')).select(function(x) {
+        return x.match(/01$/);
+      });
+      positions = [
+        (function() {
+          var _i, _len, _results;
+          _results = [];
+          for (_i = 0, _len = years.length; _i < _len; _i++) {
+            year = years[_i];
+            _results.push(Math.round((($.inArray(year, years)) / years.length) * 100));
+          }
+          return _results;
+        })()
+      ];
+      labels = _(years).map(function(x) {
+        return "1/" + (x.slice(2, 4));
+      });
+      return [labels, positions];
     };
     CapitolWords.prototype.customizeChart = function() {
       var party, state, url;
-      party = jQuery('#partySelect').val();
-      state = jQuery('#stateSelect').val();
+      party = $('#partySelect').val();
+      state = $('#stateSelect').val();
       url = 'http://capitolwords.org/api/chart/timeline.json';
-      return jQuery.ajax({
+      return $.ajax({
         dataType: 'jsonp',
         url: url,
         data: {
           'party': party,
           'state': state,
-          'phrase': jQuery('#term').val(),
+          'phrase': $('#term').val(),
           'granularity': 'month',
           'percentages': 'true',
           'legend': 'false',
@@ -153,7 +307,7 @@
           results = data['results'];
           imgUrl = results['url'];
           imgTag = "<img src=\"" + imgUrl + "\"/>";
-          return jQuery('#customChart').attr('src', imgUrl);
+          return $('#customChart').attr('src', imgUrl);
         }
       });
     };
@@ -162,6 +316,118 @@
       datePieces = month.match(/(\d{4})(\d{2})/).slice(1, 3);
       datePieces.push('01');
       return datePieces.join('-');
+    };
+    CapitolWords.prototype.endDate = function() {
+      var d;
+      d = new Date();
+      if (this.year_values[1]) {
+        return "" + this.year_values[1] + "-12-31";
+      } else {
+        return "" + (d.getFullYear()) + "-12-31";
+      }
+    };
+    CapitolWords.prototype.getCookie = function(name) {
+      var cookie, cookieContent, cookieName, cookies, _i, _len, _ref;
+      if (document.cookie && (document.cookie !== '')) {
+        cookies = _(document.cookie.split(';')).map((function(x) {
+          return $.trim(x);
+        }));
+        for (_i = 0, _len = cookies.length; _i < _len; _i++) {
+          cookie = cookies[_i];
+          _ref = cookie.split('=', 2), cookieName = _ref[0], cookieContent = _ref[1];
+          if (cookieName === name) {
+            return decodeURIComponent(cookieContent);
+          }
+        }
+      }
+    };
+    CapitolWords.prototype.getCREntries = function(term) {
+      var cw, data, url;
+      url = 'http://capitolwords.org/api/text.json';
+      cw = this;
+      data = {
+        'phrase': term,
+        'bioguide_id': "['' TO *]",
+        'start_date': cw.start_date,
+        'end_date': cw.end_date,
+        'sort': 'date desc,score desc'
+      };
+      return $.ajax({
+        dataType: 'jsonp',
+        url: url,
+        data: data,
+        success: function(data) {
+          var entries, html, results, urls;
+          results = data['results'];
+          entries = [];
+          urls = [];
+          _(results).each(function(entry) {
+            var _ref;
+            if (entries.length >= 5) {
+              return;
+            }
+            if (_ref = entry['origin_url'], __indexOf.call(urls, _ref) < 0) {
+              urls.push(entry['origin_url']);
+              return entries.push(entry);
+            }
+          });
+          entries = cw.highlightEntries(entries, term);
+          html = "";
+          _(entries).each(function(entry) {
+            return html += "<li>\n    <h5><a href=\"\">" + (cw.titleCase(entry['title'])) + "</a></h5>\n    <p>" + entry['speaker_first'] + " " + entry['speaker_last'] + ", " + entry['speaker_party'] + "-" + entry['speaker_state'] + "</p>\n    <p>" + entry.date + "</p>\n    <p>" + entry.match + "</p>\n</li>";
+          });
+          return $('#crEntries').html(html);
+        }
+      });
+    };
+    CapitolWords.prototype.getEmbedCode = function(container) {
+      var data, imgSrc;
+      if ($('#partyTimeline').is(':visible')) {
+        imgSrc = $('#partyTimeline img').attr('src');
+      } else {
+        imgSrc = $('#overallTimeline img').attr('src');
+      }
+      data = {
+        img_src: imgSrc,
+        url: window.location.href,
+        title: window.document.title.split(' | ')[0],
+        chart_type: $('#embedDark:checked').length === 1 ? 'dark' : 'light'
+      };
+      $.ajax({
+        type: 'POST',
+        url: '/embed/',
+        data: data,
+        success: function(url) {
+          var full_url, script;
+          full_url = "http://capitolwords.org" + url;
+          script = "<script type=\"text/javascript\" src=\"" + full_url + "\"></script>";
+          return container.find('textarea').val(script);
+        }
+      });
+      return container.slideDown();
+    };
+    CapitolWords.prototype.getGraph = function(term) {
+      var data, url;
+      data = {
+        'phrase': term,
+        'granularity': 'month',
+        'percentages': 'true',
+        'mincount': 0,
+        'legend': false
+      };
+      url = 'http://capitolwords.org/api/chart/timeline.json';
+      return $.ajax({
+        dataType: 'jsonp',
+        url: url,
+        data: data,
+        success: function(data) {
+          var imgUrl, overallImgTag, results;
+          results = data['results'];
+          imgUrl = results['url'];
+          overallImgTag = "<img src=\"" + imgUrl + "\" alt=\"Timeline of occurrences of " + term + "\"/>";
+          return $('#overallTimeline').html(overallImgTag);
+        }
+      });
     };
     CapitolWords.prototype.getGraphData = function(term) {
       var cw, data, url;
@@ -216,91 +482,79 @@
         }
       });
     };
-    CapitolWords.prototype.getGraph = function(term) {
-      var data, url;
-      data = {
-        'phrase': term,
-        'granularity': 'month',
-        'percentages': 'true',
-        'mincount': 0,
-        'legend': false
-      };
-      url = 'http://capitolwords.org/api/chart/timeline.json';
-      return jQuery.ajax({
+    CapitolWords.prototype.getLegislatorPopularity = function(term, div) {
+      var cw, url;
+      url = 'http://capitolwords.org/api/phrases/legislator.json';
+      cw = this;
+      return $.ajax({
         dataType: 'jsonp',
         url: url,
-        data: data,
+        data: {
+          'phrase': term,
+          'sort': 'relative',
+          'per_page': 10,
+          'start_date': cw.start_date,
+          'end_date': cw.end_date
+        },
         success: function(data) {
-          var imgUrl, overallImgTag, results;
+          var listItems, maxcount, render, renderWhenDone, result, results, _i, _len, _results;
+          results = data['results'];
+          maxcount = results[0]['count'];
+          listItems = [];
+          cw.legislatorData = [];
+          render = function() {
+            var done;
+            listItems = [];
+            cw.legislatorData.sort(function(a, b) {
+              return b['pct'] - a['pct'];
+            });
+            done = [];
+            _(cw.legislatorData).each(function(legislator) {
+              var html, _ref;
+              if (_ref = legislator.data.bioguide_id, __indexOf.call(done, _ref) >= 0) {
+                return;
+              }
+              done.push(legislator.data.bioguide_id);
+              html = "<li>\n    <span class=\"tagValue\" style=\"width:" + legislator['pct'] + "%\">\n        <span class=\"tagPercent\">" + legislator['pct'] + "%</span>\n        <span class=\"tagNumber\"></span>\n    </span>\n    <span class=\"barChartTitle\"><a href=\"" + legislator['url'] + "\">\n        " + legislator['data']['honorific'] + " " + legislator['data']['full_name'] + ", " + legislator['data']['party'] + "-" + legislator['data']['state'] + "\n    </a>\n    </span>\n    </li>";
+              return listItems.push(html);
+            });
+            return div.html(listItems.join(''));
+          };
+          renderWhenDone = _(results.length).after(render);
+          _results = [];
+          for (_i = 0, _len = results.length; _i < _len; _i++) {
+            result = results[_i];
+            _results.push(cw.addLegislatorToChart(result, maxcount, div, renderWhenDone));
+          }
+          return _results;
+        }
+      });
+    };
+    CapitolWords.prototype.getPartyGraph = function(term) {
+      var cw, url;
+      url = 'http://capitolwords.org/api/chart/timeline.json';
+      cw = this;
+      return $.ajax({
+        dataType: 'jsonp',
+        url: url,
+        data: {
+          'phrase': term,
+          'granularity': 'month',
+          'percentages': 'true',
+          'mincount': 0,
+          'legend': true,
+          'split_by_party': true,
+          'start_date': cw.start_date,
+          'end_date': cw.end_date
+        },
+        success: function(data) {
+          var imgTag, imgUrl, results;
           results = data['results'];
           imgUrl = results['url'];
-          overallImgTag = "<img src=\"" + imgUrl + "\" alt=\"Timeline of occurrences of " + term + "\"/>";
-          return jQuery('#overallTimeline').html(overallImgTag);
-        }
-      });
-    };
-    CapitolWords.prototype.buildPartyGraph = function(minMonth, maxMonth) {
-      var colors, func, imgTag, imgUrl, labelPositions, parties, partyAPercentages, partyBPercentages, percentages, vals, x;
-      if (minMonth && maxMonth) {
-        func = function(v) {
-          return v['month'] >= minMonth && v['month'] <= maxMonth;
-        };
-      } else {
-        func = function() {
-          return true;
-        };
-      }
-      vals = [
-        (function() {
-          var _i, _len, _ref, _results;
-          _ref = this.partyResults;
-          _results = [];
-          for (_i = 0, _len = _ref.length; _i < _len; _i++) {
-            x = _ref[_i];
-            _results.push(_(x[1]).select(func));
-          }
-          return _results;
-        }).call(this)
-      ][0];
-      labelPositions = this.buildXLabels(vals[0]);
-      partyAPercentages = _(vals[0]).pluck('percentage');
-      partyBPercentages = _(vals[1]).pluck('percentage');
-      percentages = [partyAPercentages, partyBPercentages];
-      parties = [
-        (function() {
-          var _i, _len, _ref, _results;
-          _ref = this.partyResults;
-          _results = [];
-          for (_i = 0, _len = _ref.length; _i < _len; _i++) {
-            x = _ref[_i];
-            _results.push(x[0]);
-          }
-          return _results;
-        }).call(this)
-      ];
-      colors = {
-        'R': 'bb3110',
-        'D': '295e72'
-      };
-      imgUrl = this.showChart([partyAPercentages, partyBPercentages], labelPositions[0], labelPositions[1], 575, 300, [colors[this.partyResults[0][0]], colors[this.partyResults[1][0]]], [this.partyResults[0][0], this.partyResults[1][0]]);
-      window.cwod_line_coords['party'] = [];
-      jQuery.getJSON(imgUrl + '&chof=json', function(data) {
-        var copy_coords, csj, _i, _len, _ref, _results;
-        copy_coords = function(c) {
-          if (c.name.match(/^line/)) {
-            return window.cwod_line_coords['party'].push(jQuery.extend(true, [], c.coords));
-          }
-        };
-        _ref = data.chartshape;
-        _results = [];
-        for (_i = 0, _len = _ref.length; _i < _len; _i++) {
-          csj = _ref[_i];
-          _results.push(copy_coords(csj));
-        }
-        return _results;
-      });
-      imgTag = "<img id=\"partyTermChart\" src=\"" + imgUrl + "\"/>";
-      return jQuery('#partyTimeline').html(imgTag);
+          imgTag = "<img src=\"" + imgUrl + "\" alt=\"Timeline of occurrences of " + term + "\"/>";
+          return $('#partyTimeline').html(imgTag);
+        }
+      });
     };
     CapitolWords.prototype.getPartyGraphData = function(term) {
       var cw, data, parties, partyData, render, renderWhenDone, url;
@@ -345,102 +599,9 @@
             partyData.push([party, results]);
             renderWhenDone();
             window.cwod_results['party'].push(results);
-            return window.cwod_counts['party'].push(jQuery.extend(true, [], _(results).pluck('count')));
+            return window.cwod_counts['party'].push(_(results).pluck('count'));
           }
         });
-      });
-    };
-    CapitolWords.prototype.getPartyGraph = function(term) {
-      var cw, url;
-      url = 'http://capitolwords.org/api/chart/timeline.json';
-      cw = this;
-      return jQuery.ajax({
-        dataType: 'jsonp',
-        url: url,
-        data: {
-          'phrase': term,
-          'granularity': 'month',
-          'percentages': 'true',
-          'mincount': 0,
-          'legend': true,
-          'split_by_party': true,
-          'start_date': cw.start_date,
-          'end_date': cw.end_date
-        },
-        success: function(data) {
-          var imgTag, imgUrl, results;
-          results = data['results'];
-          imgUrl = results['url'];
-          imgTag = "<img src=\"" + imgUrl + "\" alt=\"Timeline of occurrences of " + term + "\"/>";
-          return jQuery('#partyTimeline').html(imgTag);
-        }
-      });
-    };
-    CapitolWords.prototype.titleCase = function(s) {
-      return s.replace(/\w\S*/g, function(txt) {
-        return txt.charAt(0).toUpperCase() + txt.substr(1).toLowerCase();
-      });
-    };
-    CapitolWords.prototype.highlightEntries = function(entries, term) {
-      var entry_matches, regexp;
-      entry_matches = [];
-      regexp = new RegExp(term, "ig");
-      _(entries).each(function(entry) {
-        var match;
-        match = null;
-        _(entry['speaking']).each(function(graf) {
-          var matcher, versions_of_term;
-          graf = graf.replace(/\n/, '');
-          versions_of_term = _(graf.match(regexp)).uniq();
-          if (!_(versions_of_term).isEmpty()) {
-            matcher = new RegExp('(' + versions_of_term.join('|') + ')');
-            match = graf.replace(matcher, function(a, b) {
-              return "<em>" + b + "</em>";
-            });
-          }
-        });
-        entry['match'] = match;
-        return entry_matches.push(entry);
-      });
-      return entry_matches;
-    };
-    CapitolWords.prototype.getCREntries = function(term) {
-      var cw, data, url;
-      url = 'http://capitolwords.org/api/text.json';
-      cw = this;
-      data = {
-        'phrase': term,
-        'bioguide_id': "['' TO *]",
-        'start_date': cw.start_date,
-        'end_date': cw.end_date,
-        'sort': 'date desc,score desc'
-      };
-      return jQuery.ajax({
-        dataType: 'jsonp',
-        url: url,
-        data: data,
-        success: function(data) {
-          var entries, html, results, urls;
-          results = data['results'];
-          entries = [];
-          urls = [];
-          _(results).each(function(entry) {
-            var _ref;
-            if (entries.length >= 5) {
-              return;
-            }
-            if (_ref = entry['origin_url'], __indexOf.call(urls, _ref) < 0) {
-              urls.push(entry['origin_url']);
-              return entries.push(entry);
-            }
-          });
-          entries = cw.highlightEntries(entries, term);
-          html = "";
-          _(entries).each(function(entry) {
-            return html += "<li>\n    <h5><a href=\"\">" + (cw.titleCase(entry['title'])) + "</a></h5>\n    <p>" + entry['speaker_first'] + " " + entry['speaker_last'] + ", " + entry['speaker_party'] + "-" + entry['speaker_state'] + "</p>\n    <p>" + entry.date + "</p>\n    <p>" + entry.match + "</p>\n</li>";
-          });
-          return jQuery('#crEntries').html(html);
-        }
       });
     };
     CapitolWords.prototype.getPartyPieChart = function(term, div, width, height, callback) {
@@ -453,7 +614,7 @@
       }
       url = 'http://capitolwords.org/api/chart/pie.json';
       cw = this;
-      return jQuery.ajax({
+      return $.ajax({
         dataType: 'jsonp',
         url: url,
         data: {
@@ -478,86 +639,11 @@
         }
       });
     };
-    CapitolWords.prototype.legislatorData = [];
-    CapitolWords.prototype.addLegislatorToChart = function(result, maxcount, div, callback) {
-      var bioguide_id, cw, pct, url;
-      url = 'http://capitolwords.org/api/legislators.json';
-      bioguide_id = result['legislator'];
-      pct = (result['count'] / maxcount) * 100;
-      cw = this;
-      return jQuery.ajax({
-        dataType: 'jsonp',
-        url: url,
-        async: false,
-        data: {
-          'bioguide_id': bioguide_id
-        },
-        success: function(data) {
-          data = data['results'];
-          url = "/legislator/" + bioguide_id + "-" + data['slug'];
-          cw.legislatorData.push({
-            url: url,
-            data: data,
-            result: result,
-            pct: pct
-          });
-          return callback();
-        }
-      });
-    };
-    CapitolWords.prototype.getLegislatorPopularity = function(term, div) {
-      var cw, url;
-      url = 'http://capitolwords.org/api/phrases/legislator.json';
-      cw = this;
-      return jQuery.ajax({
-        dataType: 'jsonp',
-        url: url,
-        data: {
-          'phrase': term,
-          'sort': 'relative',
-          'per_page': 10,
-          'start_date': cw.start_date,
-          'end_date': cw.end_date
-        },
-        success: function(data) {
-          var listItems, maxcount, render, renderWhenDone, result, results, _i, _len, _results;
-          results = data['results'];
-          maxcount = results[0]['count'];
-          listItems = [];
-          cw.legislatorData = [];
-          render = function() {
-            var done;
-            listItems = [];
-            cw.legislatorData.sort(function(a, b) {
-              return b['pct'] - a['pct'];
-            });
-            done = [];
-            _(cw.legislatorData).each(function(legislator) {
-              var html, _ref;
-              if (_ref = legislator.data.bioguide_id, __indexOf.call(done, _ref) >= 0) {
-                return;
-              }
-              done.push(legislator.data.bioguide_id);
-              html = "<li>\n    <span class=\"tagValue\" style=\"width:" + legislator['pct'] + "%\">\n        <span class=\"tagPercent\">" + legislator['pct'] + "%</span>\n        <span class=\"tagNumber\"></span>\n    </span>\n    <span class=\"barChartTitle\"><a href=\"" + legislator['url'] + "\">\n        " + legislator['data']['honorific'] + " " + legislator['data']['full_name'] + ", " + legislator['data']['party'] + "-" + legislator['data']['state'] + "\n    </a>\n    </span>\n    </li>";
-              return listItems.push(html);
-            });
-            return div.html(listItems.join(''));
-          };
-          renderWhenDone = _(results.length).after(render);
-          _results = [];
-          for (_i = 0, _len = results.length; _i < _len; _i++) {
-            result = results[_i];
-            _results.push(cw.addLegislatorToChart(result, maxcount, div, renderWhenDone));
-          }
-          return _results;
-        }
-      });
-    };
     CapitolWords.prototype.getStatePopularity = function(term, div) {
       var cw, url;
       url = 'http://capitolwords.org/api/phrases/state.json';
       cw = this;
-      return jQuery.ajax({
+      return $.ajax({
         dataType: 'jsonp',
         url: url,
         data: {
@@ -587,107 +673,47 @@
         }
       });
     };
-    CapitolWords.prototype.populateTermDetailPage = function(term) {
-      var annotation_callback;
-      window.cwod_inchart = false;
-      if (window.cwod_results === void 0) {
-        window.cwod_results = [];
-      }
-      if (window.cwod_line_coords === void 0) {
-        window.cwod_line_coords = [];
-      }
-      if (window.cwod_counts === void 0) {
-        window.cwod_counts = [];
-      }
-      if (_(this.results).isUndefined()) {
-        this.getGraphData(term);
-      }
-      this.getStatePopularity(term, jQuery('#stateBarChart'));
-      this.getPartyPieChart(term, jQuery('#partyPieChart'));
-      this.getLegislatorPopularity(term, jQuery('#legislatorBarChart'));
-      if (_(this.partyResults).isUndefined()) {
-        this.getPartyGraphData(term);
-      }
-      if (this.start_date && this.end_date) {
-        this.getCREntries(term);
-      }
-      annotation_callback = function() {
-        var FUZZ_X, FUZZ_Y, MONTHS, annotation_month, annotation_text, annotation_year, datapoint_i, selected, selected_chart, series_i, _results;
-        if ((!window.cwod_inchart) || (!window.cwod_line_coords)) {
-          jQuery('.annotation').hide();
-          return;
-        }
-        selected = 'term';
-        selected_chart = '#termChart';
-        if ((jQuery('#overallTimelineSelect').attr('checked')) !== 'checked') {
-          selected = 'party';
-          selected_chart = '#partyTermChart';
-        }
-        series_i = 0;
-        _results = [];
-        while (series_i < window.cwod_line_coords[selected].length) {
-          FUZZ_X = 5;
-          FUZZ_Y = 6;
-          datapoint_i = 0;
-          while ((window.cwod_line_coords[selected][series_i][datapoint_i] + FUZZ_X) < (window.cwod_pagex - (jQuery(selected_chart)).offset().left) && (datapoint_i < window.cwod_results[selected][series_i].length * 2)) {
-            datapoint_i += 2;
-          }
-          if ((datapoint_i / 2) < window.cwod_results[selected][series_i].length) {
-            MONTHS = ['January', 'February', 'March', 'April', 'May', 'June', 'July', 'August', 'September', 'October', 'November', 'December'];
-            annotation_month = MONTHS[(parseInt(window.cwod_results[selected][series_i][datapoint_i / 2].month.substr(4, 2), 10)) - 1];
-            annotation_year = window.cwod_results[selected][series_i][datapoint_i / 2].month.substr(0, 4);
-            annotation_text = '<span class="annotation-count">' + window.cwod_counts[selected][series_i][datapoint_i / 2] + ' mention' + (window.cwod_counts[selected][series_i][datapoint_i / 2] !== 1 ? 's' : '') + '</span><br /><span class="annotation-date">in ' + annotation_month + ' ' + annotation_year + '</span>';
-            (jQuery('#annotation-' + selected + '-' + series_i + ' .inner-annotation')).html(annotation_text);
-            if (!((jQuery('#annotation-' + selected + '-' + series_i)).hasClass('flipped'))) {
-              (jQuery('#annotation-' + selected + '-' + series_i)).css({
-                left: jQuery(selected_chart).offset().left + window.cwod_line_coords[selected][series_i][datapoint_i] + FUZZ_X,
-                top: jQuery(selected_chart).offset().top + window.cwod_line_coords[selected][series_i][datapoint_i + 1] + FUZZ_Y
-              });
-            } else {
-              (jQuery('#annotation-' + selected + '-' + series_i)).css({
-                right: jQuery(window).width() - (jQuery(selected_chart).offset().left + window.cwod_line_coords[selected][series_i][datapoint_i] + FUZZ_X),
-                top: jQuery(selected_chart).offset().top + window.cwod_line_coords[selected][series_i][datapoint_i + 1] + FUZZ_Y
-              });
-            }
-            jQuery('#annotation-' + selected + '-' + series_i).show();
-          }
-          _results.push(series_i += 1);
-        }
-        return _results;
+    CapitolWords.prototype.highlightEntries = function(entries, term) {
+      var entry_matches, regexp;
+      entry_matches = [];
+      regexp = new RegExp(term, "ig");
+      _(entries).each(function(entry) {
+        var match;
+        match = null;
+        _(entry['speaking']).each(function(graf) {
+          var matcher, versions_of_term;
+          graf = graf.replace(/\n/, '');
+          versions_of_term = _(graf.match(regexp)).uniq();
+          if (!_(versions_of_term).isEmpty()) {
+            matcher = new RegExp('(' + versions_of_term.join('|') + ')');
+            match = graf.replace(matcher, function(a, b) {
+              return "<em>" + b + "</em>";
+            });
+          }
+        });
+        entry['match'] = match;
+        return entry_matches.push(entry);
+      });
+      return entry_matches;
+    };
+    CapitolWords.prototype.legislatorSearch = function(data) {
+      var cw;
+      cw = this;
+      data = {
+        chamber: data['chamber'] || $('#chamber').val(),
+        party: data['party'] || $('#party').val(),
+        congress: data['congress'] || $('#congress').val(),
+        state: data['state'] || $('#state').val()
       };
-      window.clearInterval(window.cwod_interval);
-      return window.cwod_interval = window.setInterval(annotation_callback, 50);
-    };
-    CapitolWords.prototype.populateLegislatorList = function(legislators) {
-      var buildTable;
-      buildTable = function() {
-        var bioguides, n;
-        jQuery('table#legislatorList tbody').empty();
-        bioguides = [];
-        n = 0;
-        _(legislators).each(function(legislator) {
-          var klass, tr;
-          if (!_(bioguides).include(legislator['bioguide_id'])) {
-            bioguides.push(legislator['bioguide_id']);
-            klass = n % 2 === 0 ? 'even' : 'odd';
-            n++;
-            tr = "<tr class=\"" + klass + "\">\n    <td>\n        <a href=\"/legislator/" + legislator['bioguide_id'] + "-" + legislator['slug'] + "\">\n        <img class=\"legislatorImage\" alt=\"legislator photo\" src=\"http://assets.sunlightfoundation.com/moc/40x50/" + legislator['bioguide_id'] + ".jpg\"/>\n        </a>\n    </td>\n    <td><a href=\"/legislator/" + legislator['bioguide_id'] + "-" + legislator['slug'] + "\">" + legislator['name'] + "</a></td>\n    <td>" + legislator['state'] + "</td>\n    <td>" + legislator['party'] + "</td>\n    <td>" + legislator['chamber'] + "</td>\n</tr>";
-            return jQuery('table#legislatorList tbody').append(tr);
-          }
-        });
-        return jQuery('table#legislatorList tbody').fadeIn('fast', function() {
-          return jQuery('img').error(function() {
-            return jQuery(this).hide();
-          });
-        });
-      };
-      return jQuery('table#legislatorList tbody').fadeOut('fast', buildTable);
-    };
-    CapitolWords.prototype.itemsToCompare = [];
-    CapitolWords.prototype.a = {};
-    CapitolWords.prototype.b = {};
-    CapitolWords.prototype.minMonth = void 0;
-    CapitolWords.prototype.maxMonth = void 0;
+      return $.ajax({
+        dataType: 'jsonp',
+        url: 'http://capitolwords.org/api/legislators.json',
+        data: data,
+        success: function(data) {
+          return cw.populateLegislatorList(data['results']);
+        }
+      });
+    };
     CapitolWords.prototype.limit = function(minMonth, maxMonth) {
       var aVals, bVals, func, imgUrl, labelPositions, labels, percentages, positions, vals;
       if (minMonth && maxMonth) {
@@ -704,7 +730,7 @@
         percentages = _(vals).pluck('percentage');
         labelPositions = this.buildXLabels(vals);
         imgUrl = this.showChart([percentages], labelPositions[0], labelPositions[1], 575, 300, ['E0B300']);
-        return jQuery('#termChart').attr('src', imgUrl);
+        return $('#termChart').attr('src', imgUrl);
       } else {
         aVals = _(this.a['all']).select(func);
         bVals = _(this.b['all']).select(func);
@@ -714,100 +740,6 @@
         return this.showChart([_(aVals).pluck('percentage'), _(bVals).pluck('percentage')], labels, positions);
       }
     };
-<<<<<<< HEAD
-    CapitolWords.prototype.buildXLabels = function(values) {
-      var labels, positions, year, years;
-      years = _(_(values).pluck('month')).select(function(x) {
-        return x.match(/01$/);
-      });
-      positions = [
-        (function() {
-          var _i, _len, _results;
-          _results = [];
-          for (_i = 0, _len = years.length; _i < _len; _i++) {
-            year = years[_i];
-            _results.push(Math.round(((jQuery.inArray(year, years)) / years.length) * 100));
-          }
-          return _results;
-        })()
-      ];
-      labels = _(years).map(function(x) {
-        return "1/" + (x.slice(2, 4));
-      });
-      return [labels, positions];
-    };
-    CapitolWords.prototype.submitHomepageCompareForm = function(skipState) {
-      var cw, opts, target, url;
-      cw = this;
-      opts = {
-        lines: 12,
-        length: 7,
-        width: 4,
-        radius: 10,
-        color: '#000',
-        speed: 1,
-        trail: 100,
-        shadow: true
-      };
-      target = document.getElementById('compareGraphic');
-      spinner = new Spinner(opts).spin(target);
-      url = 'http://capitolwords.org/api/dates.json';
-      jQuery.ajax({
-        dataType: 'jsonp',
-        url: url,
-        data: {
-          phrase: cw.phraseA(),
-          state: jQuery('#stateA').val() || '',
-          party: jQuery(jQuery('.partyA input:checked')[0]).val(),
-          granularity: 'month',
-          percentages: true,
-          mincount: 0
-        },
-        success: function(data) {
-          var aResults;
-          aResults = data['results'];
-          cw.a['all'] = aResults;
-          cw.a['counts'] = _(aResults).pluck('count');
-          cw.a['percentages'] = _(aResults).pluck('percentage');
-          jQuery.ajax({
-            dataType: 'jsonp',
-            url: url,
-            data: {
-              phrase: cw.phraseB(),
-              state: jQuery('#stateB').val() || '',
-              party: jQuery(jQuery('.partyB input:checked')[0]).val(),
-              granularity: 'month',
-              percentages: true,
-              mincount: 0
-            },
-            success: function(data) {
-              var bResults, labelPositions, labels, positions;
-              bResults = data['results'];
-              cw.b['all'] = bResults;
-              cw.b['counts'] = _(bResults).pluck('count');
-              cw.b['percentages'] = _(bResults).pluck('percentage');
-              if (cw.minMonth || cw.maxMonth) {
-                return cw.limit(cw.minMonth, cw.maxMonth);
-              } else {
-                labelPositions = cw.buildXLabels(cw.a['all']);
-                labels = labelPositions[0];
-                positions = labelPositions[1];
-                return cw.showChart([cw.a['percentages'], cw.b['percentages']], labels, positions);
-              }
-            }
-          });
-          if (spinner) {
-            return spinner.stop();
-          }
-        },
-        complete: function() {
-          return jQuery('#compareGraphic div.key').eq(0).replaceWith(cw.build_legend_html());
-        }
-      });
-      if (!skipState) {
-        return this.makeHomepageHistoryState(true);
-      }
-=======
     CapitolWords.prototype.makeHomepageHistoryState = function(slid) {
       var cw, hash, hashParams, params, partyA, partyB, stateA, stateB;
       cw = this;
@@ -835,11 +767,10 @@
       return History.pushState({
         'slid': slid
       }, '', "?" + hash);
->>>>>>> eb3e7ed4
     };
     CapitolWords.prototype.phraseA = function() {
       var phraseA;
-      phraseA = jQuery('#terma').val();
+      phraseA = $('#terma').val();
       if (phraseA === 'Word or phrase') {
         return '';
       } else {
@@ -848,65 +779,216 @@
     };
     CapitolWords.prototype.phraseB = function() {
       var phraseB;
-      phraseB = jQuery('#termb').val();
+      phraseB = $('#termb').val();
       if (phraseB === 'Word or phrase') {
         return '';
       } else {
         return phraseB;
       }
     };
-    CapitolWords.prototype.smoothing = 0;
-    CapitolWords.prototype.build_legend_html = function() {
-      var legend, partyA, partyB, stateA, stateB, template, termA, termB;
-      legend = this.build_legend();
-      termA = legend[0] && legend[0].split(' [')[0] || "(no term)";
-      partyA = jQuery('.partyA input:checked').eq(0).parent().text().trim();
-      if (partyA === 'All') {
-        partyA = 'All Parties';
-      }
-      stateA = jQuery('#stateA');
-      stateA = stateA.val() && this.states[stateA.val()] || "All states";
-      termB = legend[1] && legend[1].split(' [')[0] || "(no term)";
-      partyB = jQuery('.partyB input:checked').eq(0).parent().text().trim();
-      if (partyB === 'All') {
-        partyB = 'All Parties';
-      }
-      stateB = jQuery('#stateB');
-      stateB = stateB.val() && this.states[stateB.val()] || "All states";
-      return template = "<div class=\"key\">\n    Comparing\n    <span class=\"wordOne\">\n        <span class=\"color\"></span><a href\"#\"=\"\" class=\"wordOne\">\"" + termA + "\"</a>\n        <span class=\"filters\">[" + stateA + ", " + partyA + "]</span>\n    </span>\n    and\n    <span class=\"wordTwo\">\n        <span class=\"color\"></span><a href\"#\"=\"\" class=\"wordTwo\">\"" + termB + "\"</a>\n        <span class=\"filters\">[" + stateB + ", " + partyB + "]</span>\n    </span>\n</div>";
-    };
-    CapitolWords.prototype.build_legend = function() {
-      var legend, legendA, legendB, partyA, partyB, stateA, stateB, termA, termB;
-      termA = jQuery('#terma').val();
-      partyA = jQuery('.partyA input:checked').eq(0).val();
-      stateA = jQuery('#stateA').val();
-      legend = [];
-      legendA = termA;
-      if (termA && termA !== 'Word or phrase') {
-        if (partyA && stateA) {
-          legendA += " [" + partyA + "-" + stateA + "]";
-        } else if (partyA) {
-          legendA += " [" + partyA + "]";
-        } else if (stateA) {
-          legendA += " [" + stateA + "]";
-        }
-        legend.push(legendA);
-      }
-      termB = jQuery('#termb').val();
-      partyB = jQuery('.partyB input:checked').eq(0).val();
-      stateB = jQuery('#stateB').val();
-      legendB = termB;
-      if (termB && termB !== 'Word or phrase') {
-        if (partyB && stateB) {
-          legendB += " [" + partyB + "-" + stateB + "]";
-        } else if (partyB) {
-          legendB += " [" + partyB + "]";
-        } else if (stateB) {
-          legendB += " [" + stateB + "]";
-        }
-        legend.push(legendB);
-      }
-      return legend;
+    CapitolWords.prototype.populateLegislatorList = function(legislators) {
+      var buildTable;
+      buildTable = function() {
+        var bioguides, n;
+        $('table#legislatorList tbody').empty();
+        bioguides = [];
+        n = 0;
+        _(legislators).each(function(legislator) {
+          var klass, tr;
+          if (!_(bioguides).include(legislator['bioguide_id'])) {
+            bioguides.push(legislator['bioguide_id']);
+            klass = n % 2 === 0 ? 'even' : 'odd';
+            n++;
+            tr = "<tr class=\"" + klass + "\">\n    <td>\n        <a href=\"/legislator/" + legislator['bioguide_id'] + "-" + legislator['slug'] + "\">\n        <img class=\"legislatorImage\" alt=\"legislator photo\" src=\"http://assets.sunlightfoundation.com/moc/40x50/" + legislator['bioguide_id'] + ".jpg\"/>\n        </a>\n    </td>\n    <td><a href=\"/legislator/" + legislator['bioguide_id'] + "-" + legislator['slug'] + "\">" + legislator['name'] + "</a></td>\n    <td>" + legislator['state'] + "</td>\n    <td>" + legislator['party'] + "</td>\n    <td>" + legislator['chamber'] + "</td>\n</tr>";
+            return $('table#legislatorList tbody').append(tr);
+          }
+        });
+        return $('table#legislatorList tbody').find('img').error(function() {
+          return $(this).hide();
+        }).end().imagesLoaded(function() {}).fadeIn('fast');
+      };
+      return $('table#legislatorList tbody').fadeOut('fast', buildTable);
+    };
+    CapitolWords.prototype.populateTermDetailPage = function(term) {
+      var annotation_callback;
+      if (window.term_has_been_populated) {
+        return;
+      }
+      window.term_has_been_populated = true;
+      window.cwod_inchart = false;
+      if (window.cwod_results === void 0) {
+        window.cwod_results = [];
+      }
+      if (window.cwod_line_coords === void 0) {
+        window.cwod_line_coords = [];
+      }
+      if (window.cwod_counts === void 0) {
+        window.cwod_counts = [];
+      }
+      if (_(this.results).isUndefined()) {
+        this.getGraphData(term);
+      }
+      this.getStatePopularity(term, jQuery('#stateBarChart'));
+      this.getPartyPieChart(term, jQuery('#partyPieChart'));
+      this.getLegislatorPopularity(term, jQuery('#legislatorBarChart'));
+      if (_(this.partyResults).isUndefined()) {
+        this.getPartyGraphData(term);
+      }
+      if (this.start_date && this.end_date) {
+        this.getCREntries(term);
+      }
+      annotation_callback = function() {
+        var FUZZ_X, FUZZ_Y, MONTHS, annotation_month, annotation_text, annotation_year, datapoint_i, selected, selected_chart, series_i, _results;
+        if ((!window.cwod_inchart) || (!window.cwod_line_coords)) {
+          jQuery('.annotation').hide();
+          return;
+        }
+        selected = 'term';
+        selected_chart = '#termChart';
+        if ((jQuery('#overallTimelineSelect').attr('checked')) !== 'checked') {
+          selected = 'party';
+          selected_chart = '#partyTermChart';
+        }
+        series_i = 0;
+        _results = [];
+        while (series_i < window.cwod_line_coords[selected].length) {
+          FUZZ_X = 5;
+          FUZZ_Y = 6;
+          datapoint_i = 0;
+          while ((window.cwod_line_coords[selected][series_i][datapoint_i] + FUZZ_X) < (window.cwod_pagex - (jQuery(selected_chart)).offset().left) && (datapoint_i < window.cwod_results[selected][series_i].length * 2)) {
+            datapoint_i += 2;
+          }
+          if ((datapoint_i / 2) < window.cwod_results[selected][series_i].length) {
+            MONTHS = ['January', 'February', 'March', 'April', 'May', 'June', 'July', 'August', 'September', 'October', 'November', 'December'];
+            annotation_month = MONTHS[(parseInt(window.cwod_results[selected][series_i][datapoint_i / 2].month.substr(4, 2), 10)) - 1];
+            annotation_year = window.cwod_results[selected][series_i][datapoint_i / 2].month.substr(0, 4);
+            annotation_text = '<span class="annotation-count">' + window.cwod_counts[selected][series_i][datapoint_i / 2] + ' mention' + (window.cwod_counts[selected][series_i][datapoint_i / 2] !== 1 ? 's' : '') + '</span><br /><span class="annotation-date">in ' + annotation_month + ' ' + annotation_year + '</span>';
+            (jQuery('#annotation-' + selected + '-' + series_i + ' .inner-annotation')).html(annotation_text);
+            if (!((jQuery('#annotation-' + selected + '-' + series_i)).hasClass('flipped'))) {
+              (jQuery('#annotation-' + selected + '-' + series_i)).css({
+                left: jQuery(selected_chart).offset().left + window.cwod_line_coords[selected][series_i][datapoint_i] + FUZZ_X,
+                top: jQuery(selected_chart).offset().top + window.cwod_line_coords[selected][series_i][datapoint_i + 1] + FUZZ_Y
+              });
+            } else {
+              (jQuery('#annotation-' + selected + '-' + series_i)).css({
+                right: jQuery(window).width() - (jQuery(selected_chart).offset().left + window.cwod_line_coords[selected][series_i][datapoint_i] + FUZZ_X),
+                top: jQuery(selected_chart).offset().top + window.cwod_line_coords[selected][series_i][datapoint_i + 1] + FUZZ_Y
+              });
+            }
+            jQuery('#annotation-' + selected + '-' + series_i).show();
+          }
+          _results.push(series_i += 1);
+        }
+        return _results;
+      };
+      window.clearInterval(window.cwod_interval);
+      return window.cwod_interval = window.setInterval(annotation_callback, 50);
+    };
+    CapitolWords.prototype.readHomepageHistory = function(nosubmit) {
+      var cw, endYear, hash, param_id_map, params, showAdvanced, startYear, state;
+      cw = this;
+      param_id_map = {
+        'terma': '#terma',
+        'termb': '#termb',
+        'statea': '#stateA',
+        'stateb': '#stateB'
+      };
+      state = History.getState();
+      hash = state.hash.split('?')[1];
+      params = $.deparam(hash);
+      showAdvanced = _.without(_.intersection(params.keys, cw.homepageDefaults.keys), 'terma', 'termb', 'start', 'end').length;
+      if (hash) {
+        _(_.defaults(params, cw.homepageDefaults)).each(function(v, k) {
+          var id;
+          id = param_id_map[k];
+          $("" + id).val($.cleanedValue(v));
+          if (k === 'partya' && v) {
+            return $("#partyA" + v).attr('checked', true);
+          } else if (k === 'partyb' && v) {
+            return $("#partyB" + v).attr('checked', true);
+          } else if (k === 'start' && v !== cw.homepageDefaults[k]) {
+            return cw.minMonth = v;
+          } else if (k === 'end' && v !== cw.homepageDefaults[k]) {
+            return cw.maxMonth = v;
+          }
+        });
+        if (showAdvanced) {
+          $('ul.wordFilter').show();
+          $('.advanced').addClass('expanded');
+        }
+        cw.minMonth = cw.minMonth || cw.homepageDefaults['start'];
+        cw.maxMonth = cw.maxMonth || cw.homepageDefaults['end'];
+        startYear = cw.minMonth.slice(0, 4);
+        endYear = cw.maxMonth.slice(0, 4);
+        $("#slider-range").slider("option", "values", [startYear, endYear]);
+        cw.limit(cw.minMonth, cw.maxMonth);
+        if (!nosubmit) {
+          return cw.submitHomepageCompareForm(true);
+        }
+      }
+    };
+    CapitolWords.prototype.readLegislatorHistory = function() {
+      var chamber, congress, data, hash, party, pieces, state;
+      hash = History.getState().hash.split('?')[1];
+      data = {};
+      if (hash) {
+        pieces = hash.split('&');
+        chamber = party = congress = state = void 0;
+        _(pieces).each(function(piece) {
+          var k, v, _ref;
+          _ref = piece.split('='), k = _ref[0], v = _ref[1];
+          $("#" + k).val(v);
+          return data[k] = v;
+        });
+      }
+      return this.legislatorSearch(data);
+    };
+    CapitolWords.prototype.readTermDetailPageHistory = function() {
+      var endYear, hash, k, piece, pieces, startYear, v, x, _i, _len;
+      if (typeof History.getState().hash === 'undefined') {
+        return;
+      }
+      hash = History.getState().hash.split('?')[1];
+      if (!hash) {
+        return;
+      }
+      pieces = [
+        (function() {
+          var _i, _len, _ref, _results;
+          _ref = hash.split('&');
+          _results = [];
+          for (_i = 0, _len = _ref.length; _i < _len; _i++) {
+            x = _ref[_i];
+            _results.push(x.split('='));
+          }
+          return _results;
+        })()
+      ][0];
+      for (_i = 0, _len = pieces.length; _i < _len; _i++) {
+        piece = pieces[_i];
+        k = piece[0], v = piece[1];
+        if (k === 'start') {
+          this.minMonth = v;
+          this.start_date = this.dateFromMonth(this.minMonth);
+        } else if (k === 'end') {
+          this.maxMonth = v;
+          this.end_date = this.dateFromMonth(this.maxMonth);
+        }
+      }
+      if (this.minMonth || this.maxMonth) {
+        startYear = this.minMonth.slice(0, 4);
+        endYear = this.maxMonth.slice(0, 4);
+        $("#slider-range").slider("option", "values", [startYear, endYear]);
+        return this.limit(this.minMonth, this.maxMonth);
+      }
+    };
+    CapitolWords.prototype.sameOrigin = function(url) {
+      var host, origin, protocol, sr_origin;
+      host = document.location.host;
+      protocol = document.location.protocol;
+      sr_origin = "//" + host;
+      origin = protocol + sr_origin;
+      return (url === origin || url.slice(0, origin.length + 1) === origin + '/') || (url === sr_origin || url.slice(0, sr_origin.length + 1) === sr_origin + '/') || !(/^(\/\/|http:|https:).*/.test(url));
     };
     CapitolWords.prototype.showChart = function(data, x_labels, x_label_positions, width, height, colors, legend) {
       var chart, cw, max, maxValue, values;
@@ -944,196 +1026,13 @@
       if (x_label_positions) {
         chart.set_axis_positions('x', x_label_positions);
       }
-      if (jQuery('#chart img.realChart, #compareGraphic img.default')) {
-        jQuery('#chart img.realChart, #compareGraphic img.default').attr('src', chart.url()).fadeIn(100);
+      if ($('#chart img.realChart, #compareGraphic img.default')) {
+        $('#chart img.realChart, #compareGraphic img.default').attr('src', chart.url()).fadeIn(100);
       }
       if (spinner) {
         spinner.stop();
       }
       return chart.url();
-    };
-    CapitolWords.prototype.legislatorSearch = function(data) {
-      var cw;
-      cw = this;
-      data = {
-        chamber: data['chamber'] || jQuery('#chamber').val(),
-        party: data['party'] || jQuery('#party').val(),
-        congress: data['congress'] || jQuery('#congress').val(),
-        state: data['state'] || jQuery('#state').val()
-      };
-      return jQuery.ajax({
-        dataType: 'jsonp',
-        url: 'http://capitolwords.org/api/legislators.json',
-        data: data,
-        success: function(data) {
-          return cw.populateLegislatorList(data['results']);
-        }
-      });
-    };
-    CapitolWords.prototype.readTermDetailPageHistory = function() {
-      var endYear, hash, k, piece, pieces, startYear, v, x, _i, _len;
-      if (typeof History.getState().hash === 'undefined') {
-        return;
-      }
-      hash = History.getState().hash.split('?')[1];
-      if (!hash) {
-        return;
-      }
-      pieces = [
-        (function() {
-          var _i, _len, _ref, _results;
-          _ref = hash.split('&');
-          _results = [];
-          for (_i = 0, _len = _ref.length; _i < _len; _i++) {
-            x = _ref[_i];
-            _results.push(x.split('='));
-          }
-          return _results;
-        })()
-      ][0];
-      for (_i = 0, _len = pieces.length; _i < _len; _i++) {
-        piece = pieces[_i];
-        k = piece[0], v = piece[1];
-        if (k === 'start') {
-          this.minMonth = v;
-          this.start_date = this.dateFromMonth(this.minMonth);
-        } else if (k === 'end') {
-          this.maxMonth = v;
-          this.end_date = this.dateFromMonth(this.maxMonth);
-        }
-      }
-      if (this.minMonth || this.maxMonth) {
-        startYear = this.minMonth.slice(0, 4);
-        endYear = this.maxMonth.slice(0, 4);
-        jQuery("#slider-range").slider("option", "values", [startYear, endYear]);
-        return this.limit(this.minMonth, this.maxMonth);
-      }
-    };
-    CapitolWords.prototype.readHomepageHistory = function(nosubmit) {
-      var cw, endYear, hash, param_id_map, params, showAdvanced, startYear, state;
-      cw = this;
-      param_id_map = {
-        'terma': '#terma',
-        'termb': '#termb',
-        'statea': '#stateA',
-        'stateb': '#stateB'
-      };
-      state = History.getState();
-      hash = state.hash.split('?')[1];
-      params = $.deparam(hash);
-      showAdvanced = _.without(_.intersection(params.keys, cw.homepageDefaults.keys), 'terma', 'termb', 'start', 'end').length;
-      if (hash) {
-<<<<<<< HEAD
-        pieces = hash.split('&');
-        _(pieces).each(function(piece) {
-          var id, k, v, _ref;
-          _ref = piece.split('='), k = _ref[0], v = _ref[1];
-          id = mapping[k];
-          jQuery("" + id).val(v);
-          if (k === 'partya' || k === 'partyb' || k === 'statea' || k === 'stateb') {
-            showAdvanced = true;
-          }
-=======
-        _(_.defaults(params, cw.homepageDefaults)).each(function(v, k) {
-          var id;
-          id = param_id_map[k];
-          $("" + id).val($.cleanedValue(v));
->>>>>>> eb3e7ed4
-          if (k === 'partya' && v) {
-            return jQuery("#partyA" + v).attr('checked', true);
-          } else if (k === 'partyb' && v) {
-<<<<<<< HEAD
-            return jQuery("#partyB" + v).attr('checked', true);
-          } else if (k === 'start' && v) {
-=======
-            return $("#partyB" + v).attr('checked', true);
-          } else if (k === 'start' && v !== cw.homepageDefaults[k]) {
->>>>>>> eb3e7ed4
-            return cw.minMonth = v;
-          } else if (k === 'end' && v !== cw.homepageDefaults[k]) {
-            return cw.maxMonth = v;
-          }
-        });
-        if (showAdvanced) {
-          jQuery('ul.wordFilter').show();
-          jQuery('.advanced').addClass('expanded');
-        }
-<<<<<<< HEAD
-        if (this.minMonth || this.maxMonth) {
-          startYear = this.minMonth.slice(0, 4);
-          endYear = this.maxMonth.slice(0, 4);
-          jQuery("#slider-range").slider("option", "values", [startYear, endYear]);
-          this.limit(this.minMonth, this.maxMonth);
-        }
-=======
-        cw.minMonth = cw.minMonth || cw.homepageDefaults['start'];
-        cw.maxMonth = cw.maxMonth || cw.homepageDefaults['end'];
-        startYear = cw.minMonth.slice(0, 4);
-        endYear = cw.maxMonth.slice(0, 4);
-        $("#slider-range").slider("option", "values", [startYear, endYear]);
-        cw.limit(cw.minMonth, cw.maxMonth);
->>>>>>> eb3e7ed4
-        if (!nosubmit) {
-          return cw.submitHomepageCompareForm(true);
-        }
-      }
-    };
-    CapitolWords.prototype.makeHomepageHistoryState = function(slid) {
-      var hash, partyA, partyB, pieces, stateA, stateB;
-      stateA = jQuery('#stateA').val() || '';
-      stateB = jQuery('#stateB').val() || '';
-      partyA = jQuery(jQuery('.partyA input:checked')[0]).val();
-      partyB = jQuery(jQuery('.partyB input:checked')[0]).val();
-      pieces = [["terma", this.phraseA()], ["termb", this.phraseB()], ["statea", stateA], ["stateb", stateB], ["partya", partyA], ["partyb", partyB], ["start", this.minMonth], ["end", this.maxMonth]];
-      pieces = _(pieces).select(function(item) {
-        return item[1];
-      }).map(function(item) {
-        return "" + item[0] + "=" + item[1];
-      });
-      hash = pieces.join('&');
-      return History.pushState({
-        'slid': slid
-      }, '', "?" + hash);
-    };
-    CapitolWords.prototype.readLegislatorHistory = function() {
-      var chamber, congress, data, hash, party, pieces, state;
-      hash = History.getState().hash.split('?')[1];
-      data = {};
-      if (hash) {
-        pieces = hash.split('&');
-        chamber = party = congress = state = void 0;
-        _(pieces).each(function(piece) {
-          var k, v, _ref;
-          _ref = piece.split('='), k = _ref[0], v = _ref[1];
-          jQuery("#" + k).val(v);
-          return data[k] = v;
-        });
-      }
-      return this.legislatorSearch(data);
-    };
-    CapitolWords.prototype.year_values = [];
-    CapitolWords.prototype.startDate = function() {
-      if (this.year_values[0]) {
-        return "" + this.year_values[0] + "-01-01";
-      } else {
-        return '1996-01-01';
-      }
-    };
-    CapitolWords.prototype.endDate = function() {
-      var d;
-      d = new Date();
-      if (this.year_values[1]) {
-        return "" + this.year_values[1] + "-12-31";
-      } else {
-        return "" + (d.getFullYear()) + "-12-31";
-      }
-    };
-    CapitolWords.prototype.trimGraph = function() {
-      if (this.year_values.length === 2) {
-        return true;
-      } else {
-        return false;
-      }
     };
     CapitolWords.prototype.smooth = function(list, degree) {
       var frac, func, gauss, i, smoothed, weight, weightGauss, win, _i, _len, _ref;
@@ -1165,30 +1064,26 @@
         }).reduce(func, 0) / _(weight).reduce(func, 0);
       });
     };
-    CapitolWords.prototype.getEmbedCode = function(container) {
-      var data, imgSrc;
-      if (jQuery('#partyTimeline').is(':visible')) {
-        imgSrc = jQuery('#partyTimeline img').attr('src');
+    CapitolWords.prototype.startDate = function() {
+      if (this.year_values[0]) {
+        return "" + this.year_values[0] + "-01-01";
       } else {
-        imgSrc = jQuery('#overallTimeline img').attr('src');
-      }
-      data = {
-        img_src: imgSrc,
-        url: window.location.href,
-        title: window.document.title.split(' | ')[0],
-        chart_type: jQuery('#embedDark:checked').length === 1 ? 'dark' : 'light'
+        return '1996-01-01';
+      }
+    };
+    CapitolWords.prototype.submitHomepageCompareForm = function(skipState) {
+      var cw, opts, querya, queryb, target, url;
+      cw = this;
+      opts = {
+        lines: 12,
+        length: 7,
+        width: 4,
+        radius: 10,
+        color: '#000',
+        speed: 1,
+        trail: 100,
+        shadow: true
       };
-<<<<<<< HEAD
-      jQuery.ajax({
-        type: 'POST',
-        url: '/embed/',
-        data: data,
-        success: function(url) {
-          var full_url, script;
-          full_url = "http://capitolwords.org" + url;
-          script = "<script type=\"text/javascript\" src=\"" + full_url + "\"></script>";
-          return container.find('textarea').val(script);
-=======
       target = document.getElementById('compareGraphic');
       spinner && spinner.stop && spinner.stop();
       spinner = new Spinner(opts).spin(target);
@@ -1229,41 +1124,42 @@
           cw.b['all'] = bResults;
           cw.b['counts'] = _(bResults).pluck('count');
           return cw.b['percentages'] = _(bResults).pluck('percentage');
->>>>>>> eb3e7ed4
-        }
-      });
-      return container.slideDown();
-    };
-    CapitolWords.prototype.getCookie = function(name) {
-      var cookie, cookieContent, cookieName, cookies, _i, _len, _ref;
-      if (document.cookie && (document.cookie !== '')) {
-        cookies = _(document.cookie.split(';')).map((function(x) {
-          return jQuery.trim(x);
-        }));
-        for (_i = 0, _len = cookies.length; _i < _len; _i++) {
-          cookie = cookies[_i];
-          _ref = cookie.split('=', 2), cookieName = _ref[0], cookieContent = _ref[1];
-          if (cookieName === name) {
-            return decodeURIComponent(cookieContent);
-          }
-        }
-      }
-    };
-    CapitolWords.prototype.sameOrigin = function(url) {
-      var host, origin, protocol, sr_origin;
-      host = document.location.host;
-      protocol = document.location.protocol;
-      sr_origin = "//" + host;
-      origin = protocol + sr_origin;
-      return (url === origin || url.slice(0, origin.length + 1) === origin + '/') || (url === sr_origin || url.slice(0, sr_origin.length + 1) === sr_origin + '/') || !(/^(\/\/|http:|https:).*/.test(url));
+        }
+      });
+      $.when(querya, queryb).done(function() {
+        var labelPositions, labels, positions;
+        if (cw.minMonth || cw.maxMonth) {
+          return cw.limit(cw.minMonth, cw.maxMonth);
+        } else {
+          labelPositions = cw.buildXLabels(cw.a['all']);
+          labels = labelPositions[0];
+          positions = labelPositions[1];
+          return cw.showChart([cw.a['percentages'], cw.b['percentages']], labels, positions);
+        }
+      }).then(function() {
+        if (spinner) {
+          spinner.stop();
+        }
+        return $('#compareGraphic div.key').eq(0).replaceWith(cw.build_legend_html());
+      });
+      if (!skipState) {
+        return this.makeHomepageHistoryState(true);
+      }
+    };
+    CapitolWords.prototype.titleCase = function(s) {
+      return s.replace(/\w\S*/g, function(txt) {
+        return txt.charAt(0).toUpperCase() + txt.substr(1).toLowerCase();
+      });
+    };
+    CapitolWords.prototype.trimGraph = function() {
+      if (this.year_values.length === 2) {
+        return true;
+      } else {
+        return false;
+      }
     };
     return CapitolWords;
   })();
-<<<<<<< HEAD
-  jQuery(document).ajaxSend(function(event, xhr, settings) {
-    var cw;
-    cw = new window.CapitolWords;
-=======
   /*
   Create a global CW instance within this closure
   */
@@ -1273,16 +1169,10 @@
   Add csrf token to ajax POSTs
   */
   $(document).ajaxSend(function(event, xhr, settings) {
->>>>>>> eb3e7ed4
     if ((settings.type === 'POST') && cw.sameOrigin(settings.url)) {
       return xhr.setRequestHeader("X-CSRFToken", cw.getCookie('csrftoken'));
     }
   });
-<<<<<<< HEAD
-  jQuery(document).ready(function() {
-    var cw, d, endYear, startYear;
-    cw = new window.CapitolWords;
-=======
   /*
   Handle special routes
   */
@@ -1303,27 +1193,26 @@
   */
   $(document).ready(function() {
     var area, d, endYear, startYear;
->>>>>>> eb3e7ed4
     if (typeof termDetailTerm !== 'undefined') {
       cw.readTermDetailPageHistory();
       cw.populateTermDetailPage(termDetailTerm);
     }
-    jQuery('img').error(function() {
-      return jQuery(this).hide();
+    $('img').error(function() {
+      return $(this).hide();
     });
-    jQuery('.ngramMenu span').bind('click', function(x) {
+    $('.ngramMenu span').bind('click', function(x) {
       var classToShow;
-      classToShow = jQuery(this).attr('class');
-      jQuery('.ngramMenu span').removeAttr('id');
-      jQuery(this).attr('id', 'selected');
-      return jQuery(jQuery('.barChart:visible')[0]).hide(0, function() {
-        return jQuery("ol#" + classToShow).show(0);
+      classToShow = $(this).attr('class');
+      $('.ngramMenu span').removeAttr('id');
+      $(this).attr('id', 'selected');
+      return $('.barChart:visible').eq(0).hide(0, function() {
+        return $("ol#" + classToShow).show(0);
       });
     });
-    jQuery('#timelineToggle input').bind('click', function() {
+    $('#timelineToggle input').bind('click', function() {
       var selected, selectedId, timelines;
-      selectedId = jQuery('input[name=toggle]:checked', '#timelineToggle').attr('id');
-      timelines = [['party', jQuery('#partyTimeline')], ['overall', jQuery('#overallTimeline')]];
+      selectedId = $('input[name=toggle]:checked', '#timelineToggle').attr('id');
+      timelines = [['party', $('#partyTimeline')], ['overall', $('#overallTimeline')]];
       selected = {
         'overallTimelineSelect': 'overall',
         'partyTimelineSelect': 'party'
@@ -1339,74 +1228,56 @@
         }
       });
     });
-    jQuery('#partySelect, #stateSelect').change(function() {
+    $('#partySelect, #stateSelect').change(function() {
       return cw.customizeChart();
     });
-    jQuery('.compareSubmit').bind('click', function() {
+    $('.compareSubmit').bind('click', function() {
       return cw.submitHomepageCompareForm();
     });
-    jQuery('#termSelect input').bind('keyup', function(e) {
+    $('#termSelect input').bind('keyup', function(e) {
       if (e.keyCode === 13) {
         return cw.submitHomepageCompareForm();
       }
     });
-    jQuery('#termSelect input').bind('focus', function() {
-      if (jQuery(this).val() === 'Word or phrase') {
-        return jQuery(this).val('');
+    $('#termSelect input').bind('focus', function() {
+      if ($(this).val() === 'Word or phrase') {
+        return $(this).val('');
       }
     });
-    jQuery('#termSelect input').bind('blur', function() {
-      if (jQuery(this).val() === '') {
-        return jQuery(this).val('Word or phrase');
+    $('#termSelect input').bind('blur', function() {
+      if ($(this).val() === '') {
+        return $(this).val('Word or phrase');
       }
     });
-    jQuery('#searchFilterButton').bind('click', function() {
+    $('#searchFilterButton').bind('click', function() {
       var hash, pieces;
       pieces = [];
-      jQuery('#searchFilter select').each(function(select) {
+      $('#searchFilter select').each(function(select) {
         var id, val;
-        id = jQuery(this).attr('id');
-        val = jQuery(this).val();
+        id = $(this).attr('id');
+        val = $(this).val();
         return pieces.push("" + id + "=" + val);
       });
       hash = pieces.join('&');
       History.pushState({}, '', "/legislator?" + hash);
       return cw.legislatorSearch({});
     });
-    jQuery('#signUp').find('input[type=text]').bind('focus', function() {
+    $('#signUp').find('input[type=text]').bind('focus', function() {
       var el;
-      el = jQuery(this);
+      el = $(this);
       try {
         return el.parent().find('label[for=' + el.attr('id') + ']').eq(0).addClass('hidden');
       } catch (_e) {}
     }).bind('blur', function() {
       var el;
-      el = jQuery(this);
+      el = $(this);
       if (!el.val()) {
         try {
           return el.parent().find('label[for=' + el.attr('id') + ']').eq(0).removeClass('hidden');
         } catch (_e) {}
       }
     });
-<<<<<<< HEAD
-    if (window.location.pathname.match(/^\/legislator\/?$/)) {
-      cw.readLegislatorHistory();
-      History.Adapter.bind(window, 'statechange', function() {
-        return cw.readLegislatorHistory();
-      });
-    }
-    if (window.location.pathname.match(/^\/?$/)) {
-      cw.readHomepageHistory();
-      History.Adapter.bind(window, 'statechange', function() {
-        if (History.getState()['data']['slid'] !== true) {
-          return cw.readHomepageHistory();
-        }
-      });
-    }
-    if (!_(jQuery('#slider-range')).isEmpty()) {
-=======
     if (!_($('#slider-range')).isEmpty()) {
->>>>>>> eb3e7ed4
       d = new Date();
       if (cw.minMonth && cw.maxMonth) {
         startYear = cw.minMonth.slice(0, 4);
@@ -1415,13 +1286,13 @@
         startYear = 1996;
         endYear = d.getFullYear();
       }
-      jQuery('#slider-range').slider({
+      $('#slider-range').slider({
         range: true,
         min: 1996,
         max: d.getFullYear(),
         values: [startYear, endYear],
         slide: function(event, ui) {
-          return jQuery('#years').val("" + ui.values[0] + "-" + ui.values[1]);
+          return $('#years').val("" + ui.values[0] + "-" + ui.values[1]);
         },
         stop: function(event, ui) {
           cw.minMonth = "" + ui.values[0] + "01";
@@ -1439,29 +1310,29 @@
         }
       });
     }
-    jQuery('.advanced').bind('click', function() {
+    $('.advanced').bind('click', function() {
       var t;
-      t = jQuery(this);
-      return jQuery('ul.wordFilter').slideToggle('', function() {
-        if (jQuery(this).is(':visible')) {
+      t = $(this);
+      return $('ul.wordFilter').slideToggle('', function() {
+        if ($(this).is(':visible')) {
           return t.addClass('expanded');
         } else {
           return t.removeClass('expanded');
         }
       });
     });
-    jQuery('#embed span').bind('click', function() {
+    $('#embed span').bind('click', function() {
       var t;
-      t = jQuery('.embedContainer');
+      t = $('.embedContainer');
       if (t.is(':visible')) {
         return t.slideUp();
       } else {
         return cw.getEmbedCode(t);
       }
     });
-    jQuery('#customizeEmbed input').change(function() {
-      return cw.getEmbedCode(jQuery('.embedContainer'));
+    $('#customizeEmbed input').change(function() {
+      return cw.getEmbedCode($('.embedContainer'));
     });
-    return jQuery('#rtColumn').imagesLoaded(function(images) {});
+    return (area = $('#rtColumn')) && area.length && area.imagesLoaded(function() {});
   });
 }).call(this);