--- conflicted
+++ resolved
@@ -258,14 +258,9 @@
 
 #signup { margin-top: 25px;}
 
-<<<<<<< HEAD
-.legislatorImage { float: left; margin-right: 15px; }
+.legislatorImage { float: left; margin-right: 15px;}
 #legislatorList .legislatorImage {width:40px;}
-#legislatorDetail, #stateDetail { float: left; width: 600px;}
-=======
-.legislatorImage { float: left; margin-right: 15px;}
 #legislatorDetail, #stateDetail, #dateDetail, #monthDetail { float: left; width: 600px;}
->>>>>>> 943a1641
 #legislatorMedia { float: left; width: 200px;}
 
 #internalHead .editResults, #internalHead a.editResults { margin-top: 15px; display: block;}
