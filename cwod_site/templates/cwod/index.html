--- conflicted
+++ resolved
@@ -5,107 +5,20 @@
 {% load media %}
 
 {% block content %}
-            <div id="main">
-                <div id="splash_image">
-                    <img src="{% media_url 'img/bubble.jpg' %}" width="180" height="179" alt="Bubble">
+<div id="main">
+    <div id="splash_image">
+        <img src="{% media_url 'img/bubble.jpg' %}" width="180" height="179" alt="Bubble">
 
-                </div>
-                <div id="splash_text">
-                    Dig up some data on the <em>words</em> our <em>legislators</em> use every day.
-                </div>
-                <div class="clear">
-                </div>
-                <div id="fullColumn">
-<<<<<<< HEAD
-                    {% include "cwod/partials/search_compare_form.html" %}
-                    <div id="compareGraphic">
-                        <div class="key">
-                            Comparing <span class="wordOne"><span class="color"></span><a href"#" class="wordOne">"War"</a> <span class="filters">[Oregon, Democrats]</span></span> and <span class="wordTwo"><span class="color"></span><a href"#" class="wordTwo">"Peace"</a> <span class="filters">[All States, All Parties]</span></span> {#<a class="moreComparisons">More Comparisons</a>#}
-                        </div>
-                        <div id="embed">
-                            <a href="#">embed</a>
-                            <div class="embedContainer">
-                                <form id="customizeEmbed" class="actionItem" action="" method="">
-                                    <ul class="partyBreakdown">
-                                        <li class="embedDark">
-                                            <input class="radio" type="radio" checked name="toggle" id="embedDark"/>
-                                            <label for="embedDark">Dark</label>
-                                            <img src="../../media/img/embed_dark.jpg" width="90" height="38" alt="Embed Dark">
-                                        </li>
-                                        <li class="embedLight">
-                                            <input class="radio" type="radio" name="toggle" id="embedLight"/>
-                                            <label for="embedLight">Light</label>
-                                            <img src="../../media/img/embed_light.jpg" width="90" height="38" alt="Embed Light">
-                                        </li>
-                                        <li class="embedCode">
-                                            <label for="embedCode">Embed Code</label>
-                                            <textarea id="embedCode" type="text"></textarea>
-                                        </li>
-                                    </ul>
-                                    <div class="clear"></div>
-                                </form>
-                            </div>
-                        </div>
-                        <img class="default" width="870" height="340" src="http://chart.apis.google.com/chart?cht=lc&chs=860x340&chd=&chg=0,50,2,5&chf=bg,s,00000000&chco=8E2844,A85B08,AF9703&chdlp=t|l"/>
-=======
-                    <div id="searchCompare">
-                        <form action="/search/" method="get" id="termSelect">
-                                <ul class="wordCompare">
-                                    <li class="eachWord">
-                                        <label>Pick a word or phrase</label>
-                                        <input id="terma" class="id_addTerm" type="text" value="Word or phrase"/>
-                                        <ul class="wordFilter">
-                                            <li>
-                                                <label> State</label>
-                                                <select name="state" id="stateA">
-                                                    {% include "cwod/partials/state_select.html" %}
-                                                </select>
-                                            </li>
-                                            <li class="partyA partyChoice clear">
-                                                <ul>
-                                                    <li><label><input id="partyAAll" class="radio" type="radio" name="partyA" value="" CHECKED/>All</label></li>
-                                                    <li><label><input id="partyAD" class="radio" type="radio" name="partyA" value="D"/>Democrats</label></li>
-                                                    <li><label><input id="partyAR" class="radio" type="radio" name="partyA" value="R"/>Republicans</label></li>
-                                                </ul>
-                                            </li>
-                                        </ul>
-                                    </li>
-                                    <li id="betweenItem">
-                                        <span>and</span>
-                                    </li>
-                                    <li class="eachWord">
-                                        <label>Pick a word or phrase</label>
-                                        <input id="termb" class="id_addTerm" type="text" value="Word or phrase"/>
-                                        <ul class="wordFilter">
-                                            <li>
-                                                <label>State</label>
-                                                <select name="state" id="stateB">
-                                                    {% include "cwod/partials/state_select.html" %}
-                                                </select>
-                                            </li>
-                                            <li class="partyB partyChoice clear">
-                                                <ul>
-                                                    <li><label><input id="partyBAll" class="radio" type="radio" name="partyB" value="" CHECKED/>All</label>
-                                                    <li><label><input id="partyBD" class="radio" type="radio" name="partyB" value="D"/>Democrats</label>
-                                                    <li><label><input id="partyBR" class="radio" type="radio" name="partyB" value="R"/>Republicans</label>
-                                                </ul>
-                                            </li>
-                                        </ul>
-                                    </li>
-                                    <li class="submit">
-                                         <button id="compareBtn" class="compareSubmit buttonLink fullButton" type="button">
-                                             <span>Compare</span>
-                                         </button>
-                                        <div class="clear advanced">
-                                             <span>advanced</span>
-                                        </div>
-                                    </li>
-                                </ul>
-                            </form>
-                        </div>
-                        
-					<div id="compareGraphic">
-                  
+    </div>
+    <div id="splash_text">
+        Dig up some data on the <em>words</em> our <em>legislators</em> use every day.
+    </div>
+    <div class="clear">
+    </div>
+    <div id="fullColumn">
+        {% include "cwod/partials/search_compare_form.html" %}
+        <div id="compareGraphic">
+
             <div class="key">
                 Comparing
                 <span class="wordOne">
@@ -119,71 +32,70 @@
                 </span>
             </div>
 
-						<div id="embed">
-							<a href="#">embed</a>
-							<div class="embedContainer">
-		                        <form id="customizeEmbed" class="actionItem" action="" method="">
-		                            <ul class="partyBreakdown">
-		                                <li class="embedDark">
-											<input class="radio" type="radio" checked name="toggle" id="embedDark"/>
-											<label for="embedDark">Dark</label>
-											<img src="../../media/img/embed_dark.jpg" width="90" height="38" alt="Embed Dark">
-										</li>
-		                                <li class="embedLight">
-											<input class="radio" type="radio" name="toggle" id="embedLight"/>
-											<label for="embedLight">Light</label>
-											<img src="../../media/img/embed_light.jpg" width="90" height="38" alt="Embed Light">
-										</li>
-										<li class="embedCode">
-											<label for="embedCode">Embed Code</label>
-	                                        <textarea id="embedCode" type="text"></textarea>
-										</li>
-		                            </ul>
-		                            <div class="clear"></div>
-		                        </form>
-							</div>
-						</div>
-                        <img class="default" width="870" height="340" src="http://chart.apis.google.com/chart?cht=lc&amp;chs=860x340&amp;chd=e:JIJhH0I7J0MlICKeMwQXJJK-KvKOJRL7MZTBHOIiKDBkKYSVOrNmJCKbHcSaKOJ7JdPDIVNQSOj-j3TQOTJiKMK-QPbxJXK-PRJiQvMyMTKRJ6K3InIXMUHNJHKTKzMoIQf0T-WZPcWINESJJVTMQoLYKnWksHMsaGUcWXsse9P3LDSbVbWAcTODTuQbOYaaQIcmbZR2W3PyRfNMVLR2LiNgRJUaObPCQsZMSILBNBP6OIM7ojR-RjftNbOKWJ..hwZmX2RHi9AAcvTSR2LvMnT7NpR9PVOAI2P4L-H8LILBHKJVKJLQMPKCJBGhH6MDP2HSKgLSJgKeKjKWPLHlNcAAOlJzL3LxOkFSO2VTOJJgM4,D8FvHFGVD7E0C8D.C2DlFDGCFlElE7F3GOTBE6CSEDBkHWGhGnIOEzDbDbGPDDEBCXHPEXJDUQLjIJIVF4D4D5E9FDAAJFF4FKDRH9EyGgEYEvD2FfFPLZEEE3D9EpEuC4HGEOEXFAFmCeGMHNJCF7DMCwElLUFDEWFFFKHYEoENFWJBCfEEHwFOGZEGDBFUDlFjIbEyFUD6FOEbEYGVGNFtEbEyDnEAEFEVE5IKEBFwFtFuEkI2GAGgFvE1D1GrGTDrDyFKFrAAGEEZDEDPErGVE3GREeDrCLEgCiB.DdCqF5DaEgB3DyEoDSB-DzDQDgCyD5COGaEZDqDiDCBRE6AADbGVFBGSHCAmGiE1E2CwGq&amp;chg=0,50,2,5,undefined,undefined&amp;chf=bg,s,00000000&amp;chco=8E2844,A85B08&amp;chdlp=t|l&amp;chdl=war|peace&amp;chxt=y,x&amp;chxl=0:||0.0191%|1:|1/96|1/97|1/98|1/99|1/00|1/01|1/02|1/03|1/04|1/05|1/06|1/07|1/08|1/09|1/10|1/11&amp;chxp=1,0,6,13,19,25,31,38,44,50,56,63,69,75,81,88,94">
+            <div id="embed">
+                <a href="#">embed</a>
+                <div class="embedContainer">
+                    <form id="customizeEmbed" class="actionItem" action="" method="">
+                        <ul class="partyBreakdown">
+                            <li class="embedDark">
+                                <input class="radio" type="radio" checked name="toggle" id="embedDark"/>
+                                <label for="embedDark">Dark</label>
+                                <img src="../../media/img/embed_dark.jpg" width="90" height="38" alt="Embed Dark">
+                            </li>
+                            <li class="embedLight">
+                                <input class="radio" type="radio" name="toggle" id="embedLight"/>
+                                <label for="embedLight">Light</label>
+                                <img src="../../media/img/embed_light.jpg" width="90" height="38" alt="Embed Light">
+                            </li>
+                            <li class="embedCode">
+                                <label for="embedCode">Embed Code</label>
+                                <textarea id="embedCode" type="text"></textarea>
+                            </li>
+                        </ul>
+                        <div class="clear"></div>
+                    </form>
+                </div>
+            </div>
+            <img class="default" width="870" height="340" src="http://chart.apis.google.com/chart?cht=lc&amp;chs=860x340&amp;chd=e:JIJhH0I7J0MlICKeMwQXJJK-KvKOJRL7MZTBHOIiKDBkKYSVOrNmJCKbHcSaKOJ7JdPDIVNQSOj-j3TQOTJiKMK-QPbxJXK-PRJiQvMyMTKRJ6K3InIXMUHNJHKTKzMoIQf0T-WZPcWINESJJVTMQoLYKnWksHMsaGUcWXsse9P3LDSbVbWAcTODTuQbOYaaQIcmbZR2W3PyRfNMVLR2LiNgRJUaObPCQsZMSILBNBP6OIM7ojR-RjftNbOKWJ..hwZmX2RHi9AAcvTSR2LvMnT7NpR9PVOAI2P4L-H8LILBHKJVKJLQMPKCJBGhH6MDP2HSKgLSJgKeKjKWPLHlNcAAOlJzL3LxOkFSO2VTOJJgM4,D8FvHFGVD7E0C8D.C2DlFDGCFlElE7F3GOTBE6CSEDBkHWGhGnIOEzDbDbGPDDEBCXHPEXJDUQLjIJIVF4D4D5E9FDAAJFF4FKDRH9EyGgEYEvD2FfFPLZEEE3D9EpEuC4HGEOEXFAFmCeGMHNJCF7DMCwElLUFDEWFFFKHYEoENFWJBCfEEHwFOGZEGDBFUDlFjIbEyFUD6FOEbEYGVGNFtEbEyDnEAEFEVE5IKEBFwFtFuEkI2GAGgFvE1D1GrGTDrDyFKFrAAGEEZDEDPErGVE3GREeDrCLEgCiB.DdCqF5DaEgB3DyEoDSB-DzDQDgCyD5COGaEZDqDiDCBRE6AADbGVFBGSHCAmGiE1E2CwGq&amp;chg=0,50,2,5,undefined,undefined&amp;chf=bg,s,00000000&amp;chco=8E2844,A85B08&amp;chdlp=t|l&amp;chdl=war|peace&amp;chxt=y,x&amp;chxl=0:||0.0191%|1:|1/96|1/97|1/98|1/99|1/00|1/01|1/02|1/03|1/04|1/05|1/06|1/07|1/08|1/09|1/10|1/11&amp;chxp=1,0,6,13,19,25,31,38,44,50,56,63,69,75,81,88,94">
 
->>>>>>> 2c4181a5
-                        <div id="timeline"></div>
-                        <div id="slider-range"></div>
-                    </div>
+            <div id="timeline"></div>
+            <div id="slider-range"></div>
+        </div>
 
-                    <div id="todaysStats">
-                        <div class="one thirdColumn" style="width:520px;">
-                            <div class="leftHeader">
-                                <h4>Recent action</h4>
-                                <span class="tip"><a href="{{ recent_entries.0.date_url }}">{{ recent_entries.0.date|date:"l, N j, Y" }}</a></span>
-                            </div>
-                            <table>
-                                {% for entry in recent_entries|slice:"6" %}
-                                <tr class="{% cycle 'even' 'odd' %}">
-                                    <td><a href="{{ entry.get_absolute_url }}">{{ entry.title|typogrify|truncatewords:10 }}</a></td>
-                                </tr>
-                                {% endfor %}
-                            </table>
-                        </div>
-                        <div class="three thirdColumn" style="width: 285px;">
-                            <div class="leftHeader">
-                                <h4>Most Frequent Words</h4>
-                                <span class="tip"><a href="{{ entry.date_url }}">{{ recent_entries.0.date|date:"l, N j, Y" }}</a></span>
-                            </div>
-                            <ol class="barChart">
-                                {% for ngram in recent_top_unigrams.0.1|slice:"6" %}
-                                <li>
-                                    <span class="tagValue" style="width:{{ ngram.ngram_pct }}%;">{{ ngram.ngram_pct }}</span>
-                                    <span class="tagNumber"></span>
-                                    <span class="barChartTitle"><a href="{% url cwod_term_detail term=ngram.ngram %}">{{ ngram.ngram }}</a></span>
-                                </li>
-                                {% endfor %}
-                            </ol>
-                        </div>
-                    </div>
-
+        <div id="todaysStats">
+            <div class="one thirdColumn" style="width:520px;">
+                <div class="leftHeader">
+                    <h4>Recent action</h4>
+                    <span class="tip"><a href="{{ recent_entries.0.date_url }}">{{ recent_entries.0.date|date:"l, N j, Y" }}</a></span>
                 </div>
-                <div class="clear"></div>
+                <table>
+                    {% for entry in recent_entries|slice:"6" %}
+                    <tr class="{% cycle 'even' 'odd' %}">
+                        <td><a href="{{ entry.get_absolute_url }}">{{ entry.title|typogrify|truncatewords:10 }}</a></td>
+                    </tr>
+                    {% endfor %}
+                </table>
+            </div>
+            <div class="three thirdColumn" style="width: 285px;">
+                <div class="leftHeader">
+                    <h4>Most Frequent Words</h4>
+                    <span class="tip"><a href="{{ entry.date_url }}">{{ recent_entries.0.date|date:"l, N j, Y" }}</a></span>
+                </div>
+                <ol class="barChart">
+                    {% for ngram in recent_top_unigrams.0.1|slice:"6" %}
+                    <li>
+                        <span class="tagValue" style="width:{{ ngram.ngram_pct }}%;">{{ ngram.ngram_pct }}</span>
+                        <span class="tagNumber"></span>
+                        <span class="barChartTitle"><a href="{% url cwod_term_detail term=ngram.ngram %}">{{ ngram.ngram }}</a></span>
+                    </li>
+                    {% endfor %}
+                </ol>
             </div>
         </div>
 
+    </div>
+    <div class="clear"></div>
+</div>
+</div>
+
 {% endblock content %}