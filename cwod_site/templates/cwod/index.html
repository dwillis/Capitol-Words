--- conflicted
+++ resolved
@@ -71,7 +71,7 @@
                                 </ul>
                             </form>
                         </div>
-<<<<<<< HEAD
+                        
 					<div id="compareGraphic">
                   
             <div class="key">
@@ -112,38 +112,7 @@
 							</div>
 						</div>
                         <img class="default" width="870" height="340" src="http://chart.apis.google.com/chart?cht=lc&amp;chs=860x340&amp;chd=e:JIJhH0I7J0MlICKeMwQXJJK-KvKOJRL7MZTBHOIiKDBkKYSVOrNmJCKbHcSaKOJ7JdPDIVNQSOj-j3TQOTJiKMK-QPbxJXK-PRJiQvMyMTKRJ6K3InIXMUHNJHKTKzMoIQf0T-WZPcWINESJJVTMQoLYKnWksHMsaGUcWXsse9P3LDSbVbWAcTODTuQbOYaaQIcmbZR2W3PyRfNMVLR2LiNgRJUaObPCQsZMSILBNBP6OIM7ojR-RjftNbOKWJ..hwZmX2RHi9AAcvTSR2LvMnT7NpR9PVOAI2P4L-H8LILBHKJVKJLQMPKCJBGhH6MDP2HSKgLSJgKeKjKWPLHlNcAAOlJzL3LxOkFSO2VTOJJgM4,D8FvHFGVD7E0C8D.C2DlFDGCFlElE7F3GOTBE6CSEDBkHWGhGnIOEzDbDbGPDDEBCXHPEXJDUQLjIJIVF4D4D5E9FDAAJFF4FKDRH9EyGgEYEvD2FfFPLZEEE3D9EpEuC4HGEOEXFAFmCeGMHNJCF7DMCwElLUFDEWFFFKHYEoENFWJBCfEEHwFOGZEGDBFUDlFjIbEyFUD6FOEbEYGVGNFtEbEyDnEAEFEVE5IKEBFwFtFuEkI2GAGgFvE1D1GrGTDrDyFKFrAAGEEZDEDPErGVE3GREeDrCLEgCiB.DdCqF5DaEgB3DyEoDSB-DzDQDgCyD5COGaEZDqDiDCBRE6AADbGVFBGSHCAmGiE1E2CwGq&amp;chg=0,50,2,5,undefined,undefined&amp;chf=bg,s,00000000&amp;chco=8E2844,A85B08&amp;chdlp=t|l&amp;chdl=war|peace&amp;chxt=y,x&amp;chxl=0:||0.0191%|1:|1/96|1/97|1/98|1/99|1/00|1/01|1/02|1/03|1/04|1/05|1/06|1/07|1/08|1/09|1/10|1/11&amp;chxp=1,0,6,13,19,25,31,38,44,50,56,63,69,75,81,88,94">
-                        <!-- <img class="default" width="870" height="340" src="http://chart.apis.google.com/chart?cht=lc&chs=860x340&chd=&chg=0,50,2,5&chf=bg,s,00000000&chco=8E2844,A85B08,AF9703&chdlp=t|l"/> -->
-=======
-                    <div id="compareGraphic">
-                        <div class="key">
-                            Comparing <span class="wordOne"><span class="color"></span><a href"#" class="wordOne">"War"</a> <span class="filters">[Oregon, Democrats]</span></span> and <span class="wordTwo"><span class="color"></span><a href"#" class="wordTwo">"Peace"</a> <span class="filters">[All States, All Parties]</span></span> {#<a class="moreComparisons">More Comparisons</a>#}
-                        </div>
-                        <div id="embed">
-                            <a href="#">embed</a>
-                            <div class="embedContainer">
-                                <form id="customizeEmbed" class="actionItem" action="" method="">
-                                    <ul class="partyBreakdown">
-                                        <li class="embedDark">
-                                            <input class="radio" type="radio" checked name="toggle" id="embedDark"/>
-                                            <label for="embedDark">Dark</label>
-                                            <img src="../../media/img/embed_dark.jpg" width="90" height="38" alt="Embed Dark">
-                                        </li>
-                                        <li class="embedLight">
-                                            <input class="radio" type="radio" name="toggle" id="embedLight"/>
-                                            <label for="embedLight">Light</label>
-                                            <img src="../../media/img/embed_light.jpg" width="90" height="38" alt="Embed Light">
-                                        </li>
-                                        <li class="embedCode">
-                                            <label for="embedCode">Embed Code</label>
-                                            <textarea id="embedCode" type="text"></textarea>
-                                        </li>
-                                    </ul>
-                                    <div class="clear"></div>
-                                </form>
-                            </div>
-                        </div>
-                        <img class="default" width="870" height="340" src="http://chart.apis.google.com/chart?cht=lc&chs=860x340&chd=&chg=0,50,2,5&chf=bg,s,00000000&chco=8E2844,A85B08,AF9703&chdlp=t|l"/>
->>>>>>> 3c02d0a6
+
                         <div id="timeline"></div>
                         <div id="slider-range"></div>
                     </div>
