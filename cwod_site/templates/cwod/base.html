--- conflicted
+++ resolved
@@ -13,10 +13,6 @@
 
         <title>{% block title %}Capitol Words{% endblock title %}</title>
     
-<<<<<<< HEAD
-        {% css "css/main.css" %}
-=======
->>>>>>> b6a731cb
         {% css "css/jquery.ui/jquery.ui.all.css" %}
         {% css "css/main.css?v=929234192" %}
 
