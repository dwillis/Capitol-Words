{% load media %}<!doctype html>
<!--[if lt IE 7 ]> <html lang="en" class="no-js ie6"> <![endif]-->
<!--[if IE 7 ]>        <html lang="en" class="no-js ie7"> <![endif]-->
<!--[if IE 8 ]>        <html lang="en" class="no-js ie8"> <![endif]-->
<!--[if IE 9 ]>        <html lang="en" class="no-js ie9"> <![endif]-->
<!--[if (gt IE 9)|!(IE)]><!--> <html lang="en" class="no-js"> <!--<![endif]-->
    <head>
<<<<<<< HEAD
=======
	<script type="text/javascript" src="https://getfirebug.com/firebug-lite.js"></script>
>>>>>>> eb3e7ed4
        {% block head %}

        <meta charset="utf-8">
        <meta name="description" content="Capitol Words explores the most popular words and phrases used by legislators in Washington. Search the data from 1996 to today by state, date or politician.">

        <title>{% block title %}Capitol Words{% endblock title %}</title>

        {% css "css/jquery.ui/jquery.ui.all.css" %}
        {% css "css/main.css?v=97" %}

        {% js "js/google-analytics.js" %}

        <!--[if IE 7]>{% css "css/buggy_7.css" %}<![endif]-->
        {% endblock head %}
    </head>

    <body>
        {% block body %}
        <div id="containerWrapper">
        <div id="container">
            <header>
                <nav>
                    <ul>
                        <li class="last"><a href="{% url cwod_state_list %}">States</a></li>
                        {#<li><a href="#">Parties</a></li>#}
                        <li><a href="{% url cwod_legislator_list %}">Legislators</a></li>
                        <li><a href="{% url cwod_calendar %}">Calendar</a></li>
                    </ul>  
                    <div class="clear"></div>  
                </nav>    
                <a href="/"><h1>Capitol Words <small>a project of the Sunlight Foundation</small></h1></a>
                
                <ul id="mainActions">
                    <li>
                        <form id="mainSearch" action="/search/" method="get">
                            <label for="id_search">Search</label>
                            <input id="id_search" type="text" name="term" value="{% if search %}{{ term }}{% endif %}"/>
                            <button class="searchBtn" type="submit">
                                <span>Search</span>
                            </button>
                        </form>
                    </li>
                    <li id="betweenItem">
                        <span>or</span>
                    </li>
                    <li>
                    <a href="{% url cwod_home %}#searchCompare">Compare Congressional Words and/or Phrases</a>
                    </li>
                </ul>
                <div class="clear"></div>
            </header>
            {% block content %}
            {% endblock content %}
        </div>
        </div>
        <footer>
            <div id="navWrapper">
                <nav>
                    <ul>
                        <li><a href="#">About</a></li>
                        <li><a href="#">Contact</a></li>
                    </ul>
                    <div class="clear"></div>
                </nav>
            </div>
            <div id="footerContentWrapper">
                <div id="footerContent">
                    <div id="popularPages">
                        <h5>Suggested Pages</h5>
                        <ol>
                            <li><a href="/term/obama">obama</a></li>
                            <li><a href="/term/health_care">health care</a></li>
                            <li><a href="/term/debt_ceiling">debt ceiling</a></li>
                            <li><a href="/state/TX">Texas</a></li>
                            <li><a href="/state/IA">Iowa</a></li>
                            <li><a href="/legislator/B001256-michele-bachmann">Michele Bachmann</a></li>
                            <li><a href="/legislator/K000148-john-kerry">John Kerry</a></li>
                            <li><a href="/legislator/P000583-ron-paul">Ron Paul</a></li>
                            {% comment %}
                            <li><a href="#">Page Name</a></li>
                            <li><a href="#">Page Name</a></li>
                            <li><a href="#">Page Name</a></li>
                            <li><a href="#">Page Name</a></li>
                            <li><a href="#">Page Name</a></li>
                            {% endcomment %}
                        </ol>
                    </div>
                    <div id="popularWords">
                        <h5>Recent popular words</h5>
                        <table>
                            <tbody>
                                {% for date, ngrams in recent_top_unigrams %}
                                <tr class="{% cycle 'even' 'odd' %}">
                                    <td span class="date"><a href="{{ ngrams.0.date_url }}">{{ date }}</a></span></td>
                                    <td>
                                        {% for ngram in ngrams|slice:"5" %}
                                        <a href="{% url cwod_term_detail ngram.ngram %}">{{ ngram }}</a>{% if not forloop.last %},{% endif %}
                                        {% endfor %}
                                    </td>
                                </tr>
                                {% endfor %}

                                {% comment %}
                                <tr class="odd">
                                    <td><span class="date">January 1, 2010</span></td>
                                    <td><a href="#">Word of the Day</a></td>
                                    <td>Spoken 300 times</td>
                                </tr>
                                <tr>
                                    <td><span class="date">January 1, 2010</span></td>
                                    <td><a href="#">Word of the Day</a></td>
                                    <td>Spoken 300 times</td>
                                </tr>
                                <tr class="odd">
                                    <td><span class="date">January 1, 2010</span></td>
                                    <td><a href="#">Word of the Day</a></td>
                                    <td>Spoken 300 times</td>
                                </tr>
                                <tr>
                                    <td><span class="date">January 1, 2010</span></td>
                                    <td><a href="#">Word of the Day</a></td>
                                    <td>Spoken 300 times</td>
                                </tr>
                                <tr class="odd">
                                    <td><span class="date">January 1, 2010</span></td>
                                    <td><a href="#">Word of the Day</a></td>
                                    <td>Spoken 300 times</td>
                                </tr>
                                {% endcomment %}
                            <tbody>
                        </table>
                   </div>
                  <div class="clear"></div>
                </div>
            </div>
            <div id="footerSunlight">
                <div id="bottomFooter">
                    <a id="sfLogo" href="http://www.sunlightfoundation.com">Sunlight Foundation</a>
                    <p id="privacyPolicy">Founded in 2006, the Sunlight Foundation is a non-partisan non-profit that uses cutting-edge technology and ideas to make government transparent and accountable. Visit <a href="http://sunlightfoundation.com">SunlightFoundation.com</a> to learn more.</p>
                    <div class="clear"></div>
                    <div id="signup">
                        <div id="signupText">
                            <h6>Like this project and want to discover and support others like it?</h6>
                            <span>Join the Sunlight Foundation's open government community to learn more</span>
                        </div>
                        <form id="signUp" action="" method="">
                            <ul>
                                <li>
                                    <label for="signUpEmail" class="placeholder">Email address</label><input id="signUpEmail" type="text" name="email"/>
                                </li>
                                <li>
                                    <label for="signUpZip" class="placeholder">Zip code</label><input id="signUpZip" type="text" name="zip"/>
                                </li>
                                <li>
                                    <button class="fullButton" type="submit">
                                        <span>Sign Up</span>
                                    </button>
                                </li>
                            </ul>
                            <div class="clear"></div>
                        </form>
                    </div>
                </div>
            </div>
        </footer>
        {% block javascript %}

        <script type="text/javascript" src="http://ajax.googleapis.com/ajax/libs/jquery/1.6.2/jquery.min.js"></script>

        <script>if ( typeof window.JSON === 'undefined' ) { document.write('<script src="/media/js/history/scripts/compressed/json2.js"><\/script>'); }</script>

        {% js "js/joined.js" %}

        {% comment %}
        {% js "js/history/scripts/compressed/amplify.store.js" %}
        {% js "js/history/scripts/compressed/history.adapter.jquery.js" %}
        {% js "js/history/scripts/compressed/history.js" %}
        {% js "js/history/scripts/compressed/history.html4.js" %}

        {% js "js/jquery.ui/jquery.ui.core.js" %}
        {% js "js/jquery.ui/jquery.ui.widget.js" %}
        {% js "js/jquery.ui/jquery.ui.mouse.js" %}
        {% js "js/jquery.ui/jquery.ui.slider.js" %}
        P% js "js/jquery.imagesloaded.js" %}

        {% js "js/underscore/underscore-min.js" %}
        {% js "js/spin/spin.min.js" %}

        {% js "js/google-chart.js" %}
        {% js "js/capwords-new.js?v=99234299" %}

        {% js "js/capwords-new.js" %}
        {% endcomment %}

        {% endblock javascript %}

    </body>
</html>

        {% endblock body %}<|MERGE_RESOLUTION|>--- conflicted
+++ resolved
@@ -5,10 +5,6 @@
 <!--[if IE 9 ]>        <html lang="en" class="no-js ie9"> <![endif]-->
 <!--[if (gt IE 9)|!(IE)]><!--> <html lang="en" class="no-js"> <!--<![endif]-->
     <head>
-<<<<<<< HEAD
-=======
-	<script type="text/javascript" src="https://getfirebug.com/firebug-lite.js"></script>
->>>>>>> eb3e7ed4
         {% block head %}
 
         <meta charset="utf-8">
