--- conflicted
+++ resolved
@@ -31,17 +31,11 @@
                         {#<li><a href="#">Parties</a></li>#}
                         <li><a href="{% url cwod_legislator_list %}">Legislators</a></li>
                         <li><a href="{% url cwod_calendar %}">Calendar</a></li>
-<<<<<<< HEAD
                     </ul>  
                     <div class="clear"></div>  
                 </nav>    
                 <a href="/"><h1>Capitol Words <small>a project of the Sunlight Foundation</small></h1></a>
-=======
-                    </ul>
-                    <div class="clear"></div>
-                </nav>
-                <h1><a href="/">Capitol Words <small>a project of the Sunlight Foundation</small></a></h1>
->>>>>>> 494e7ee2
+
                 <ul id="mainActions">
                     <li>
                         <form id="mainSearch" action="/search/" method="get">
